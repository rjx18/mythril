--- conflicted
+++ resolved
@@ -43,11 +43,8 @@
     TransactionStartSignal,
     ContractCreationTransaction,
 )
-<<<<<<< HEAD
 from mythril.support.loader import DynLoader
 from mythril.analysis.solver import get_model
-=======
->>>>>>> 03627850
 
 TT256 = 2 ** 256
 TT256M1 = 2 ** 256 - 1
