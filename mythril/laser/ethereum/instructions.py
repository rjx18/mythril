import binascii
import logging

from copy import copy, deepcopy
<<<<<<< HEAD
from typing import Callable, List, Union
=======
from functools import reduce
>>>>>>> 5a780264

from ethereum import utils
from z3 import (
    Extract,
    UDiv,
    simplify,
    Concat,
    ULT,
    UGT,
    BitVecNumRef,
    Not,
    is_false,
    is_expr,
    ExprRef,
    URem,
    SRem,
    BitVec,
    is_true,
    BitVecVal,
    If,
    BoolRef,
    Or,
)

import mythril.laser.ethereum.natives as natives
import mythril.laser.ethereum.util as helper
from mythril.laser.ethereum import util
from mythril.laser.ethereum.call import get_call_parameters
from mythril.laser.ethereum.evm_exceptions import (
    VmException,
    StackUnderflowException,
    InvalidJumpDestination,
    InvalidInstruction,
)
from mythril.laser.ethereum.keccak import KeccakFunctionManager
from mythril.laser.ethereum.state import GlobalState, CalldataType, Calldata
from mythril.laser.ethereum.transaction import (
    MessageCallTransaction,
    TransactionStartSignal,
    ContractCreationTransaction,
)
from mythril.support.loader import DynLoader
from mythril.analysis.solver import get_model

TT256 = 2 ** 256
TT256M1 = 2 ** 256 - 1

keccak_function_manager = KeccakFunctionManager()


class StateTransition(object):
    """Decorator that handles global state copy and original return.

    This decorator calls the decorated instruction mutator function on a copy of the state that
    is passed to it. After the call, the resulting new states' program counter is automatically
    incremented if `increment_pc=True`.
    """

    def __init__(self, increment_pc=True):
        self.increment_pc = increment_pc

    @staticmethod
    def call_on_state_copy(func: Callable, func_obj: "Instruction", state: GlobalState):
        global_state_copy = copy(state)
        return func(func_obj, global_state_copy)

    def increment_states_pc(self, states: List[GlobalState]) -> List[GlobalState]:
        if self.increment_pc:
            for state in states:
                state.mstate.pc += 1
        return states

    def __call__(self, func: Callable) -> Callable:
        def wrapper(
            func_obj: "Instruction", global_state: GlobalState
        ) -> List[GlobalState]:
            new_global_states = self.call_on_state_copy(func, func_obj, global_state)
            return self.increment_states_pc(new_global_states)

        return wrapper


class Instruction:
    """
    Instruction class is used to mutate a state according to the current instruction
    """

    def __init__(self, op_code: str, dynamic_loader: DynLoader):
        self.dynamic_loader = dynamic_loader
        self.op_code = op_code

    def evaluate(self, global_state: GlobalState, post=False) -> List[GlobalState]:
        """ Performs the mutation for this instruction """
        # Generalize some ops
        logging.debug("Evaluating {}".format(self.op_code))
        op = self.op_code.lower()
        if self.op_code.startswith("PUSH"):
            op = "push"
        elif self.op_code.startswith("DUP"):
            op = "dup"
        elif self.op_code.startswith("SWAP"):
            op = "swap"
        elif self.op_code.startswith("LOG"):
            op = "log"

        instruction_mutator = (
            getattr(self, op + "_", None)
            if not post
            else getattr(self, op + "_" + "post", None)
        )

        if instruction_mutator is None:
            raise NotImplementedError

        return instruction_mutator(global_state)

    @StateTransition()
    def jumpdest_(self, global_state: GlobalState) -> List[GlobalState]:
        return [global_state]

    @StateTransition()
    def push_(self, global_state: GlobalState) -> List[GlobalState]:
        push_instruction = global_state.get_current_instruction()
        push_value = push_instruction["argument"][2:]

        try:
            length_of_value = 2 * int(push_instruction["opcode"][4:])
        except ValueError:
            raise VmException("Invalid Push instruction")

        push_value += "0" * max(length_of_value - len(push_value), 0)
        global_state.mstate.stack.append(BitVecVal(int(push_value, 16), 256))
        return [global_state]

    @StateTransition()
    def dup_(self, global_state: GlobalState) -> List[GlobalState]:
        value = int(global_state.get_current_instruction()["opcode"][3:], 10)
        global_state.mstate.stack.append(global_state.mstate.stack[-value])
        return [global_state]

    @StateTransition()
    def swap_(self, global_state: GlobalState) -> List[GlobalState]:
        depth = int(self.op_code[4:])
        stack = global_state.mstate.stack
        stack[-depth - 1], stack[-1] = stack[-1], stack[-depth - 1]
        return [global_state]

    @StateTransition()
    def pop_(self, global_state: GlobalState) -> List[GlobalState]:
        global_state.mstate.stack.pop()
        return [global_state]

    @StateTransition()
    def and_(self, global_state: GlobalState) -> List[GlobalState]:
        stack = global_state.mstate.stack
        op1, op2 = stack.pop(), stack.pop()
        if type(op1) == BoolRef:
            op1 = If(op1, BitVecVal(1, 256), BitVecVal(0, 256))
        if type(op2) == BoolRef:
            op2 = If(op2, BitVecVal(1, 256), BitVecVal(0, 256))
        stack.append(op1 & op2)

        return [global_state]

    @StateTransition()
    def or_(self, global_state: GlobalState) -> List[GlobalState]:
        stack = global_state.mstate.stack
        op1, op2 = stack.pop(), stack.pop()

        if type(op1) == BoolRef:
            op1 = If(op1, BitVecVal(1, 256), BitVecVal(0, 256))

        if type(op2) == BoolRef:
            op2 = If(op2, BitVecVal(1, 256), BitVecVal(0, 256))

        stack.append(op1 | op2)

        return [global_state]

    @StateTransition()
    def xor_(self, global_state: GlobalState) -> List[GlobalState]:
        mstate = global_state.mstate
        mstate.stack.append(mstate.stack.pop() ^ mstate.stack.pop())
        return [global_state]

    @StateTransition()
    def not_(self, global_state: GlobalState):
        mstate = global_state.mstate
        mstate.stack.append(TT256M1 - mstate.stack.pop())
        return [global_state]

    @StateTransition()
    def byte_(self, global_state: GlobalState) -> List[GlobalState]:
        mstate = global_state.mstate
        op0, op1 = mstate.stack.pop(), mstate.stack.pop()
        if not isinstance(op1, ExprRef):
            op1 = BitVecVal(op1, 256)
        try:
            index = util.get_concrete_int(op0)
            offset = (31 - index) * 8
            if offset >= 0:
                result = simplify(
                    Concat(BitVecVal(0, 248), Extract(offset + 7, offset, op1))
                )
            else:
                result = 0
        except TypeError:
            logging.debug("BYTE: Unsupported symbolic byte offset")
            result = global_state.new_bitvec(
                str(simplify(op1)) + "[" + str(simplify(op0)) + "]", 256
            )

        mstate.stack.append(result)
        return [global_state]

    # Arithmetic
    @StateTransition()
    def add_(self, global_state: GlobalState) -> List[GlobalState]:
        global_state.mstate.stack.append(
            (
                helper.pop_bitvec(global_state.mstate)
                + helper.pop_bitvec(global_state.mstate)
            )
        )
        return [global_state]

    @StateTransition()
    def sub_(self, global_state: GlobalState) -> List[GlobalState]:
        global_state.mstate.stack.append(
            (
                helper.pop_bitvec(global_state.mstate)
                - helper.pop_bitvec(global_state.mstate)
            )
        )
        return [global_state]

    @StateTransition()
    def mul_(self, global_state: GlobalState) -> List[GlobalState]:
        global_state.mstate.stack.append(
            (
                helper.pop_bitvec(global_state.mstate)
                * helper.pop_bitvec(global_state.mstate)
            )
        )
        return [global_state]

    @StateTransition()
    def div_(self, global_state: GlobalState) -> List[GlobalState]:
        op0, op1 = (
            util.pop_bitvec(global_state.mstate),
            util.pop_bitvec(global_state.mstate),
        )
        if op1 == 0:
            global_state.mstate.stack.append(BitVecVal(0, 256))
        else:
            global_state.mstate.stack.append(UDiv(op0, op1))
        return [global_state]

    @StateTransition()
    def sdiv_(self, global_state: GlobalState) -> List[GlobalState]:
        s0, s1 = (
            util.pop_bitvec(global_state.mstate),
            util.pop_bitvec(global_state.mstate),
        )
        if s1 == 0:
            global_state.mstate.stack.append(BitVecVal(0, 256))
        else:
            global_state.mstate.stack.append(s0 / s1)
        return [global_state]

    @StateTransition()
    def mod_(self, global_state: GlobalState) -> List[GlobalState]:
        s0, s1 = (
            util.pop_bitvec(global_state.mstate),
            util.pop_bitvec(global_state.mstate),
        )
        global_state.mstate.stack.append(0 if s1 == 0 else URem(s0, s1))
        return [global_state]

    @StateTransition()
    def smod_(self, global_state: GlobalState) -> List[GlobalState]:
        s0, s1 = (
            util.pop_bitvec(global_state.mstate),
            util.pop_bitvec(global_state.mstate),
        )
        global_state.mstate.stack.append(0 if s1 == 0 else SRem(s0, s1))
        return [global_state]

    @StateTransition()
    def addmod_(self, global_state: GlobalState) -> List[GlobalState]:
        s0, s1, s2 = (
            util.pop_bitvec(global_state.mstate),
            util.pop_bitvec(global_state.mstate),
            util.pop_bitvec(global_state.mstate),
        )
        global_state.mstate.stack.append(URem(URem(s0, s2) + URem(s1, s2), s2))
        return [global_state]

    @StateTransition()
    def mulmod_(self, global_state: GlobalState) -> List[GlobalState]:
        s0, s1, s2 = (
            util.pop_bitvec(global_state.mstate),
            util.pop_bitvec(global_state.mstate),
            util.pop_bitvec(global_state.mstate),
        )
        global_state.mstate.stack.append(URem(URem(s0, s2) * URem(s1, s2), s2))
        return [global_state]

    @StateTransition()
    def exp_(self, global_state: GlobalState) -> List[GlobalState]:
        state = global_state.mstate
        base, exponent = util.pop_bitvec(state), util.pop_bitvec(state)

        if (type(base) != BitVecNumRef) or (type(exponent) != BitVecNumRef):
            state.stack.append(
                global_state.new_bitvec(
                    "(" + str(simplify(base)) + ")**(" + str(simplify(exponent)) + ")",
                    256,
                )
            )
        else:
            state.stack.append(pow(base.as_long(), exponent.as_long(), 2 ** 256))

        return [global_state]

    @StateTransition()
    def signextend_(self, global_state: GlobalState) -> List[GlobalState]:
        state = global_state.mstate
        s0, s1 = state.stack.pop(), state.stack.pop()

        try:
            s0 = util.get_concrete_int(s0)
            s1 = util.get_concrete_int(s1)
        except TypeError:
            return []

        if s0 <= 31:
            testbit = s0 * 8 + 7
            if s1 & (1 << testbit):
                state.stack.append(s1 | (TT256 - (1 << testbit)))
            else:
                state.stack.append(s1 & ((1 << testbit) - 1))
        else:
            state.stack.append(s1)

        return [global_state]

    # Comparisons
    @StateTransition()
    def lt_(self, global_state: GlobalState) -> List[GlobalState]:
        state = global_state.mstate
        exp = ULT(util.pop_bitvec(state), util.pop_bitvec(state))
        state.stack.append(exp)
        return [global_state]

    @StateTransition()
    def gt_(self, global_state: GlobalState) -> List[GlobalState]:
        state = global_state.mstate
        exp = UGT(util.pop_bitvec(state), util.pop_bitvec(state))
        state.stack.append(exp)
        return [global_state]

    @StateTransition()
    def slt_(self, global_state: GlobalState) -> List[GlobalState]:
        state = global_state.mstate
        exp = util.pop_bitvec(state) < util.pop_bitvec(state)
        state.stack.append(exp)
        return [global_state]

    @StateTransition()
    def sgt_(self, global_state: GlobalState) -> List[GlobalState]:
        state = global_state.mstate

        exp = util.pop_bitvec(state) > util.pop_bitvec(state)
        state.stack.append(exp)
        return [global_state]

    @StateTransition()
    def eq_(self, global_state: GlobalState) -> List[GlobalState]:
        state = global_state.mstate

        op1 = state.stack.pop()
        op2 = state.stack.pop()

        if type(op1) == BoolRef:
            op1 = If(op1, BitVecVal(1, 256), BitVecVal(0, 256))

        if type(op2) == BoolRef:
            op2 = If(op2, BitVecVal(1, 256), BitVecVal(0, 256))

        exp = op1 == op2

        state.stack.append(exp)
        return [global_state]

    @StateTransition()
    def iszero_(self, global_state: GlobalState) -> List[GlobalState]:
        state = global_state.mstate

        val = state.stack.pop()
        exp = val == False if type(val) == BoolRef else val == 0
        state.stack.append(exp)

        return [global_state]

    # Call data
    @StateTransition()
    def callvalue_(self, global_state: GlobalState) -> List[GlobalState]:
        state = global_state.mstate
        environment = global_state.environment
        state.stack.append(environment.callvalue)

        return [global_state]

    @StateTransition()
    def calldataload_(self, global_state: GlobalState) -> List[GlobalState]:
        state = global_state.mstate
        environment = global_state.environment
        op0 = state.stack.pop()

        value, constraints = environment.calldata.get_word_at(op0)

        state.stack.append(value)
        state.constraints.extend(constraints)

        return [global_state]

    @StateTransition()
    def calldatasize_(self, global_state: GlobalState) -> List[GlobalState]:
        state = global_state.mstate
        environment = global_state.environment
        state.stack.append(environment.calldata.calldatasize)
        return [global_state]

    @StateTransition()
    def calldatacopy_(self, global_state: GlobalState) -> List[GlobalState]:
        state = global_state.mstate
        environment = global_state.environment
        op0, op1, op2 = state.stack.pop(), state.stack.pop(), state.stack.pop()

        try:
            mstart = util.get_concrete_int(op0)
        except TypeError:
            logging.debug("Unsupported symbolic memory offset in CALLDATACOPY")
            return [global_state]

        dstart_sym = False
        try:
            dstart = util.get_concrete_int(op1)
        except TypeError:
            logging.debug("Unsupported symbolic calldata offset in CALLDATACOPY")
            dstart = simplify(op1)
            dstart_sym = True

        size_sym = False
        try:
            size = util.get_concrete_int(op2)
        except TypeError:
            logging.debug("Unsupported symbolic size in CALLDATACOPY")
            size = simplify(op2)
            size_sym = True

        if size_sym:
            state.mem_extend(mstart, 1)
            state.memory[mstart] = global_state.new_bitvec(
                "calldata_"
                + str(environment.active_account.contract_name)
                + "["
                + str(dstart)
                + ": + "
                + str(size)
                + "]",
                256,
            )
            return [global_state]

        if size > 0:
            try:
                state.mem_extend(mstart, size)
            except TypeError:
                logging.debug(
                    "Memory allocation error: mstart = "
                    + str(mstart)
                    + ", size = "
                    + str(size)
                )
                state.mem_extend(mstart, 1)
                state.memory[mstart] = global_state.new_bitvec(
                    "calldata_"
                    + str(environment.active_account.contract_name)
                    + "["
                    + str(dstart)
                    + ": + "
                    + str(size)
                    + "]",
                    256,
                )
                return [global_state]

            try:
                i_data = dstart
                new_memory = []
                for i in range(size):
                    value, constraints = environment.calldata[i_data]
                    new_memory.append(value)
                    state.constraints.extend(constraints)

                    i_data = (
                        i_data + 1 if isinstance(i_data, int) else simplify(i_data + 1)
                    )
                for i in range(len(new_memory)):
                    state.memory[i + mstart] = new_memory[i]

            except IndexError:
                logging.debug("Exception copying calldata to memory")

                state.memory[mstart] = global_state.new_bitvec(
                    "calldata_"
                    + str(environment.active_account.contract_name)
                    + "["
                    + str(dstart)
                    + ": + "
                    + str(size)
                    + "]",
                    256,
                )
        return [global_state]

    # Environment
    @StateTransition()
    def address_(self, global_state: GlobalState) -> List[GlobalState]:
        state = global_state.mstate
        environment = global_state.environment
        state.stack.append(environment.address)
        return [global_state]

    @StateTransition()
    def balance_(self, global_state: GlobalState) -> List[GlobalState]:
        state = global_state.mstate
        address = state.stack.pop()
        state.stack.append(global_state.new_bitvec("balance_at_" + str(address), 256))
        return [global_state]

    @StateTransition()
    def origin_(self, global_state: GlobalState) -> List[GlobalState]:
        state = global_state.mstate
        environment = global_state.environment
        state.stack.append(environment.origin)
        return [global_state]

    @StateTransition()
    def caller_(self, global_state: GlobalState) -> List[GlobalState]:
        state = global_state.mstate
        environment = global_state.environment
        state.stack.append(environment.sender)
        return [global_state]

    @StateTransition()
    def codesize_(self, global_state: GlobalState) -> List[GlobalState]:
        state = global_state.mstate
        environment = global_state.environment
        disassembly = environment.code
        state.stack.append(len(disassembly.bytecode) // 2)
        return [global_state]

    @StateTransition()
    def sha3_(self, global_state: GlobalState) -> List[GlobalState]:
        global keccak_function_manager

        state = global_state.mstate
        op0, op1 = state.stack.pop(), state.stack.pop()

        try:
            index, length = util.get_concrete_int(op0), util.get_concrete_int(op1)
        except TypeError:
            # Can't access symbolic memory offsets
            if is_expr(op0):
                op0 = simplify(op0)
            state.stack.append(BitVec("KECCAC_mem[" + str(op0) + "]", 256))
            return [global_state]

        try:
            state.mem_extend(index, length)
            data = b"".join(
                [
                    util.get_concrete_int(i).to_bytes(1, byteorder="big")
                    for i in state.memory[index : index + length]
                ]
            )

        except TypeError:
            argument = str(state.memory[index]).replace(" ", "_")

            result = BitVec("KECCAC[{}]".format(argument), 256)
            keccak_function_manager.add_keccak(result, state.memory[index])
            state.stack.append(result)
            return [global_state]

        keccak = utils.sha3(utils.bytearray_to_bytestr(data))
        logging.debug("Computed SHA3 Hash: " + str(binascii.hexlify(keccak)))

        state.stack.append(BitVecVal(util.concrete_int_from_bytes(keccak, 0), 256))
        return [global_state]

    @StateTransition()
    def gasprice_(self, global_state: GlobalState) -> List[GlobalState]:
        global_state.mstate.stack.append(global_state.new_bitvec("gasprice", 256))
        return [global_state]

    @StateTransition()
    def codecopy_(self, global_state: GlobalState) -> List[GlobalState]:
        memory_offset, code_offset, size = (
            global_state.mstate.stack.pop(),
            global_state.mstate.stack.pop(),
            global_state.mstate.stack.pop(),
        )

        try:
            concrete_memory_offset = helper.get_concrete_int(memory_offset)
        except TypeError:
            logging.debug("Unsupported symbolic memory offset in CODECOPY")
            return [global_state]

        try:
            concrete_size = helper.get_concrete_int(size)
            global_state.mstate.mem_extend(concrete_memory_offset, concrete_size)
        except TypeError:
            # except both attribute error and Exception
            global_state.mstate.mem_extend(concrete_memory_offset, 1)
            global_state.mstate.memory[
                concrete_memory_offset
            ] = global_state.new_bitvec(
                "code({})".format(
                    global_state.environment.active_account.contract_name
                ),
                256,
            )
            return [global_state]

        try:
            concrete_code_offset = helper.get_concrete_int(code_offset)
        except TypeError:
            logging.debug("Unsupported symbolic code offset in CODECOPY")
            global_state.mstate.mem_extend(concrete_memory_offset, concrete_size)
            for i in range(concrete_size):
                global_state.mstate.memory[
                    concrete_memory_offset + i
                ] = global_state.new_bitvec(
                    "code({})".format(
                        global_state.environment.active_account.contract_name
                    ),
                    256,
                )
            return [global_state]

        bytecode = global_state.environment.code.bytecode

        if concrete_size == 0 and isinstance(
            global_state.current_transaction, ContractCreationTransaction
        ):
            if concrete_code_offset >= len(global_state.environment.code.bytecode) // 2:
                global_state.mstate.mem_extend(concrete_memory_offset, 1)
                global_state.mstate.memory[
                    concrete_memory_offset
                ] = global_state.new_bitvec(
                    "code({})".format(
                        global_state.environment.active_account.contract_name
                    ),
                    256,
                )
                return [global_state]

        for i in range(concrete_size):
            if 2 * (concrete_code_offset + i + 1) <= len(bytecode):
                global_state.mstate.memory[concrete_memory_offset + i] = int(
                    bytecode[
                        2
                        * (concrete_code_offset + i) : 2
                        * (concrete_code_offset + i + 1)
                    ],
                    16,
                )
            else:
                global_state.mstate.memory[
                    concrete_memory_offset + i
                ] = global_state.new_bitvec(
                    "code({})".format(
                        global_state.environment.active_account.contract_name
                    ),
                    256,
                )

        return [global_state]

    @StateTransition()
    def extcodesize_(self, global_state: GlobalState) -> List[GlobalState]:
        state = global_state.mstate
        addr = state.stack.pop()
        environment = global_state.environment
        try:
            addr = hex(helper.get_concrete_int(addr))
        except TypeError:
            logging.info("unsupported symbolic address for EXTCODESIZE")
            state.stack.append(global_state.new_bitvec("extcodesize_" + str(addr), 256))
            return [global_state]

        try:
            code = self.dynamic_loader.dynld(environment.active_account.address, addr)
        except (ValueError, AttributeError) as e:
            logging.info("error accessing contract storage due to: " + str(e))
            state.stack.append(global_state.new_bitvec("extcodesize_" + str(addr), 256))
            return [global_state]

        if code is None:
            state.stack.append(0)
        else:
            state.stack.append(len(code.bytecode) // 2)

        return [global_state]

    @StateTransition()
    def extcodecopy_(self, global_state: GlobalState) -> List[GlobalState]:
        # FIXME: not implemented
        state = global_state.mstate
        addr = state.stack.pop()
        start, s2, size = state.stack.pop(), state.stack.pop(), state.stack.pop()
        return [global_state]

    @StateTransition()
    def returndatasize_(self, global_state: GlobalState) -> List[GlobalState]:
        global_state.mstate.stack.append(global_state.new_bitvec("returndatasize", 256))
        return [global_state]

    @StateTransition()
    def blockhash_(self, global_state: GlobalState) -> List[GlobalState]:
        state = global_state.mstate
        blocknumber = state.stack.pop()
        state.stack.append(
            global_state.new_bitvec("blockhash_block_" + str(blocknumber), 256)
        )
        return [global_state]

    @StateTransition()
    def coinbase_(self, global_state: GlobalState) -> List[GlobalState]:
        global_state.mstate.stack.append(global_state.new_bitvec("coinbase", 256))
        return [global_state]

    @StateTransition()
    def timestamp_(self, global_state: GlobalState) -> List[GlobalState]:
        global_state.mstate.stack.append(global_state.new_bitvec("timestamp", 256))
        return [global_state]

    @StateTransition()
    def number_(self, global_state: GlobalState) -> List[GlobalState]:
        global_state.mstate.stack.append(global_state.new_bitvec("block_number", 256))
        return [global_state]

    @StateTransition()
    def difficulty_(self, global_state: GlobalState) -> List[GlobalState]:
        global_state.mstate.stack.append(
            global_state.new_bitvec("block_difficulty", 256)
        )
        return [global_state]

    @StateTransition()
    def gaslimit_(self, global_state: GlobalState) -> List[GlobalState]:
        global_state.mstate.stack.append(global_state.new_bitvec("block_gaslimit", 256))
        return [global_state]

    # Memory operations
    @StateTransition()
    def mload_(self, global_state: GlobalState) -> List[GlobalState]:
        state = global_state.mstate
        op0 = state.stack.pop()

        logging.debug("MLOAD[" + str(op0) + "]")

        try:
            offset = util.get_concrete_int(op0)
        except TypeError:
            logging.debug("Can't MLOAD from symbolic index")
            data = global_state.new_bitvec("mem[" + str(simplify(op0)) + "]", 256)
            state.stack.append(data)
            return [global_state]
        try:
            state.mem_extend(offset, 32)
            data = util.concrete_int_from_bytes(state.memory, offset)
        except IndexError:  # Memory slot not allocated
            data = global_state.new_bitvec("mem[" + str(offset) + "]", 256)
        except TypeError:  # Symbolic memory
            data = state.memory[offset]

        logging.debug("Load from memory[" + str(offset) + "]: " + str(data))

        state.stack.append(data)
        return [global_state]

    @StateTransition()
    def mstore_(self, global_state: GlobalState) -> List[GlobalState]:
        state = global_state.mstate
        op0, value = state.stack.pop(), state.stack.pop()

        try:
            mstart = util.get_concrete_int(op0)
        except TypeError:
            logging.debug("MSTORE to symbolic index. Not supported")
            return [global_state]

        try:
            state.mem_extend(mstart, 32)
        except Exception:
            logging.debug(
                "Error extending memory, mstart = " + str(mstart) + ", size = 32"
            )

        logging.debug("MSTORE to mem[" + str(mstart) + "]: " + str(value))

        try:
            # Attempt to concretize value
            _bytes = util.concrete_int_to_bytes(value)
            state.memory[mstart : mstart + 32] = _bytes
        except:
            try:
                state.memory[mstart] = value
            except TypeError:
                logging.debug("Invalid memory access")

        return [global_state]

    @StateTransition()
    def mstore8_(self, global_state: GlobalState) -> List[GlobalState]:
        state = global_state.mstate
        op0, value = state.stack.pop(), state.stack.pop()

        try:
            offset = util.get_concrete_int(op0)
        except TypeError:
            logging.debug("MSTORE to symbolic index. Not supported")
            return [global_state]

        state.mem_extend(offset, 1)

        state.memory[offset] = value % 256
        return [global_state]

    @StateTransition()
    def sload_(self, global_state: GlobalState) -> List[GlobalState]:
        global keccak_function_manager

        state = global_state.mstate
        index = state.stack.pop()
        logging.debug("Storage access at index " + str(index))

        try:
            index = util.get_concrete_int(index)
            return self._sload_helper(global_state, index)

        except TypeError:
            if not keccak_function_manager.is_keccak(index):
                return self._sload_helper(global_state, str(index))

            storage_keys = global_state.environment.active_account.storage.keys()
            keccak_keys = list(filter(keccak_function_manager.is_keccak, storage_keys))

            results = []
            constraints = []

            for keccak_key in keccak_keys:
                key_argument = keccak_function_manager.get_argument(keccak_key)
                index_argument = keccak_function_manager.get_argument(index)
                constraints.append((keccak_key, key_argument == index_argument))

            for (keccak_key, constraint) in constraints:
                if constraint in state.constraints:
                    results += self._sload_helper(
                        global_state, keccak_key, [constraint]
                    )
            if len(results) > 0:
                return results

            for (keccak_key, constraint) in constraints:
                results += self._sload_helper(
                    copy(global_state), keccak_key, [constraint]
                )
            if len(results) > 0:
                return results

            return self._sload_helper(global_state, str(index))

    @staticmethod
    def _sload_helper(
        global_state: GlobalState, index: Union[int, ExprRef], constraints=None
    ):
        try:
            data = global_state.environment.active_account.storage[index]
        except KeyError:
            data = global_state.new_bitvec("storage_" + str(index), 256)
            global_state.environment.active_account.storage[index] = data

        if constraints is not None:
            global_state.mstate.constraints += constraints

        global_state.mstate.stack.append(data)
        return [global_state]

    @staticmethod
    def _get_constraints(keccak_keys, this_key, argument):
        global keccak_function_manager
        for keccak_key in keccak_keys:
            if keccak_key == this_key:
                continue
            keccak_argument = keccak_function_manager.get_argument(keccak_key)
            yield keccak_argument != argument

    @StateTransition()
    def sstore_(self, global_state: GlobalState) -> List[GlobalState]:
        global keccak_function_manager
        state = global_state.mstate
        index, value = state.stack.pop(), state.stack.pop()
        logging.debug("Write to storage[" + str(index) + "]")

        try:
            index = util.get_concrete_int(index)
            return self._sstore_helper(global_state, index, value)
        except TypeError:
            is_keccak = keccak_function_manager.is_keccak(index)
            if not is_keccak:
                return self._sstore_helper(global_state, str(index), value)

            storage_keys = global_state.environment.active_account.storage.keys()
            keccak_keys = filter(keccak_function_manager.is_keccak, storage_keys)

            results = []
            new = False

            for keccak_key in keccak_keys:
                key_argument = keccak_function_manager.get_argument(keccak_key)
                index_argument = keccak_function_manager.get_argument(index)

                if is_true(simplify(key_argument == index_argument)):
                    return self._sstore_helper(
                        copy(global_state),
                        keccak_key,
                        value,
                        key_argument == index_argument,
                    )

                results += self._sstore_helper(
                    copy(global_state),
                    keccak_key,
                    value,
                    key_argument == index_argument,
                )

                new = Or(new, key_argument != index_argument)

            if len(results) > 0:
                results += self._sstore_helper(
                    copy(global_state), str(index), value, new
                )
                return results

            return self._sstore_helper(global_state, str(index), value)

    @staticmethod
    def _sstore_helper(global_state, index, value, constraint=None):
        try:
            global_state.environment.active_account = deepcopy(
                global_state.environment.active_account
            )
            global_state.accounts[
                global_state.environment.active_account.address
            ] = global_state.environment.active_account

            global_state.environment.active_account.storage[index] = (
                value if not isinstance(value, ExprRef) else simplify(value)
            )
        except KeyError:
            logging.debug("Error writing to storage: Invalid index")

        if constraint is not None:
            global_state.mstate.constraints.append(constraint)

        return [global_state]

    @StateTransition(increment_pc=False)
    def jump_(self, global_state: GlobalState) -> List[GlobalState]:
        state = global_state.mstate
        disassembly = global_state.environment.code
        try:
            jump_addr = util.get_concrete_int(state.stack.pop())
        except TypeError:
            raise InvalidJumpDestination("Invalid jump argument (symbolic address)")
        except IndexError:
            raise StackUnderflowException()

        index = util.get_instruction_index(disassembly.instruction_list, jump_addr)
        if index is None:
            raise InvalidJumpDestination("JUMP to invalid address")

        op_code = disassembly.instruction_list[index]["opcode"]

        if op_code != "JUMPDEST":
            raise InvalidJumpDestination(
                "Skipping JUMP to invalid destination (not JUMPDEST): " + str(jump_addr)
            )

        new_state = copy(global_state)
        new_state.mstate.pc = index
        new_state.mstate.depth += 1

        return [new_state]

    @StateTransition(increment_pc=False)
    def jumpi_(self, global_state: GlobalState) -> List[GlobalState]:
        state = global_state.mstate
        disassembly = global_state.environment.code
        states = []

        op0, condition = state.stack.pop(), state.stack.pop()

        try:
            jump_addr = util.get_concrete_int(op0)
        except TypeError:
            logging.debug("Skipping JUMPI to invalid destination.")
            global_state.mstate.pc += 1
            return [global_state]

        # False case
        negated = (
            simplify(Not(condition)) if type(condition) == BoolRef else condition == 0
        )

        if (type(negated) == bool and negated) or (
            type(negated) == BoolRef and not is_false(negated)
        ):
            new_state = copy(global_state)
            new_state.mstate.depth += 1
            new_state.mstate.pc += 1
            new_state.mstate.constraints.append(negated)
            states.append(new_state)
        else:
            logging.debug("Pruned unreachable states.")

        # True case

        # Get jump destination
        index = util.get_instruction_index(disassembly.instruction_list, jump_addr)
        if not index:
            logging.debug("Invalid jump destination: " + str(jump_addr))
            return states

        instr = disassembly.instruction_list[index]

        condi = simplify(condition) if type(condition) == BoolRef else condition != 0
        if instr["opcode"] == "JUMPDEST":
            if (type(condi) == bool and condi) or (
                type(condi) == BoolRef and not is_false(condi)
            ):
                new_state = copy(global_state)
                new_state.mstate.pc = index
                new_state.mstate.depth += 1
                new_state.mstate.constraints.append(condi)
                states.append(new_state)
            else:
                logging.debug("Pruned unreachable states.")
        return states

    @StateTransition()
    def pc_(self, global_state: GlobalState) -> List[GlobalState]:
        global_state.mstate.stack.append(global_state.mstate.pc - 1)
        return [global_state]

    @StateTransition()
    def msize_(self, global_state: GlobalState) -> List[GlobalState]:
        global_state.mstate.stack.append(global_state.new_bitvec("msize", 256))
        return [global_state]

    @StateTransition()
    def gas_(self, global_state: GlobalState) -> List[GlobalState]:
        global_state.mstate.stack.append(global_state.new_bitvec("gas", 256))
        return [global_state]

    @StateTransition()
    def log_(self, global_state: GlobalState) -> List[GlobalState]:
        # TODO: implement me
        state = global_state.mstate
        dpth = int(self.op_code[3:])
        state.stack.pop(), state.stack.pop()
        [state.stack.pop() for _ in range(dpth)]
        # Not supported
        return [global_state]

    @StateTransition()
    def create_(self, global_state: GlobalState) -> List[GlobalState]:
        # TODO: implement me
        state = global_state.mstate
        state.stack.pop(), state.stack.pop(), state.stack.pop()
        # Not supported
        state.stack.append(0)
        return [global_state]

    @StateTransition()
    def return_(self, global_state: GlobalState):
        state = global_state.mstate
        offset, length = state.stack.pop(), state.stack.pop()
        return_data = [global_state.new_bitvec("return_data", 256)]
        try:
            return_data = state.memory[
                util.get_concrete_int(offset) : util.get_concrete_int(offset + length)
            ]
        except TypeError:
            logging.debug("Return with symbolic length or offset. Not supported")
        global_state.current_transaction.end(global_state, return_data)

    @StateTransition()
    def suicide_(self, global_state: GlobalState):
        target = global_state.mstate.stack.pop()

        # Often the target of the suicide instruction will be symbolic
        # If it isn't then well transfer the balance to the indicated contract
        if isinstance(target, BitVecNumRef):
            target = "0x" + hex(target.as_long())[-40:]
        if isinstance(target, str):
            try:
                global_state.world_state[
                    target
                ].balance += global_state.environment.active_account.balance
            except KeyError:
                global_state.world_state.create_account(
                    address=target,
                    balance=global_state.environment.active_account.balance,
                )

        global_state.environment.active_account.balance = 0
        global_state.environment.active_account.deleted = True

        global_state.current_transaction.end(global_state)

    @StateTransition()
    def revert_(self, global_state: GlobalState) -> None:
        state = global_state.mstate
        offset, length = state.stack.pop(), state.stack.pop()
        return_data = [global_state.new_bitvec("return_data", 256)]
        try:
            return_data = state.memory[
                util.get_concrete_int(offset) : util.get_concrete_int(offset + length)
            ]
        except TypeError:
            logging.debug("Return with symbolic length or offset. Not supported")
        global_state.current_transaction.end(
            global_state, return_data=return_data, revert=True
        )

    @StateTransition()
    def assert_fail_(self, global_state: GlobalState):
        # 0xfe: designated invalid opcode
        raise InvalidInstruction

    @StateTransition()
    def invalid_(self, global_state: GlobalState):
        raise InvalidInstruction

    @StateTransition()
    def stop_(self, global_state: GlobalState):
        global_state.current_transaction.end(global_state)

    @StateTransition()
    def call_(self, global_state: GlobalState) -> List[GlobalState]:

        instr = global_state.get_current_instruction()
        environment = global_state.environment

        try:
            callee_address, callee_account, call_data, value, call_data_type, gas, memory_out_offset, memory_out_size = get_call_parameters(
                global_state, self.dynamic_loader, True
            )
        except ValueError as e:
            logging.debug(
                "Could not determine required parameters for call, putting fresh symbol on the stack. \n{}".format(
                    e
                )
            )
            # TODO: decide what to do in this case
            global_state.mstate.stack.append(
                global_state.new_bitvec("retval_" + str(instr["address"]), 256)
            )
            return [global_state]
        global_state.mstate.stack.append(
            global_state.new_bitvec("retval_" + str(instr["address"]), 256)
        )

        if 0 < int(callee_address, 16) < 5:
            logging.info("Native contract called: " + callee_address)
            if call_data == [] and call_data_type == CalldataType.SYMBOLIC:
                logging.debug("CALL with symbolic data not supported")
                return [global_state]

            try:
                mem_out_start = helper.get_concrete_int(memory_out_offset)
                mem_out_sz = memory_out_size.as_long()
            except TypeError:
                logging.debug("CALL with symbolic start or offset not supported")
                return [global_state]

            global_state.mstate.mem_extend(mem_out_start, mem_out_sz)
            call_address_int = int(callee_address, 16)
            try:
                data = natives.native_contracts(call_address_int, call_data)
            except natives.NativeContractException:
                contract_list = ["ecerecover", "sha256", "ripemd160", "identity"]
                for i in range(mem_out_sz):
                    global_state.mstate.memory[
                        mem_out_start + i
                    ] = global_state.new_bitvec(
                        contract_list[call_address_int - 1]
                        + "("
                        + str(call_data)
                        + ")",
                        256,
                    )

                return [global_state]

            for i in range(
                min(len(data), mem_out_sz)
            ):  # If more data is used then it's chopped off
                global_state.mstate.memory[mem_out_start + i] = data[i]

            # TODO: maybe use BitVec here constrained to 1
            return [global_state]

        transaction = MessageCallTransaction(
            global_state.world_state,
            callee_account,
            BitVecVal(int(environment.active_account.address, 16), 256),
            call_data=call_data,
            gas_price=environment.gasprice,
            call_value=value,
            origin=environment.origin,
            call_data_type=call_data_type,
        )
        raise TransactionStartSignal(transaction, self.op_code)

    @StateTransition()
    def call_post(self, global_state: GlobalState) -> List[GlobalState]:
        instr = global_state.get_current_instruction()

        try:
            _, _, _, _, _, _, memory_out_offset, memory_out_size = get_call_parameters(
                global_state, self.dynamic_loader, True
            )
        except ValueError as e:
            logging.info(
                "Could not determine required parameters for call, putting fresh symbol on the stack. \n{}".format(
                    e
                )
            )
            global_state.mstate.stack.append(
                global_state.new_bitvec("retval_" + str(instr["address"]), 256)
            )
            return [global_state]

        if global_state.last_return_data is None:
            # Put return value on stack
            return_value = global_state.new_bitvec(
                "retval_" + str(instr["address"]), 256
            )
            global_state.mstate.stack.append(return_value)
            global_state.mstate.constraints.append(return_value == 0)

            return [global_state]

        try:
            memory_out_offset = (
                util.get_concrete_int(memory_out_offset)
                if isinstance(memory_out_offset, ExprRef)
                else memory_out_offset
            )
            memory_out_size = (
                util.get_concrete_int(memory_out_size)
                if isinstance(memory_out_size, ExprRef)
                else memory_out_size
            )
        except TypeError:
            global_state.mstate.stack.append(
                global_state.new_bitvec("retval_" + str(instr["address"]), 256)
            )
            return [global_state]

        # Copy memory
        global_state.mstate.mem_extend(
            memory_out_offset, min(memory_out_size, len(global_state.last_return_data))
        )
        for i in range(min(memory_out_size, len(global_state.last_return_data))):
            global_state.mstate.memory[
                i + memory_out_offset
            ] = global_state.last_return_data[i]

        # Put return value on stack
        return_value = global_state.new_bitvec("retval_" + str(instr["address"]), 256)
        global_state.mstate.stack.append(return_value)
        global_state.mstate.constraints.append(return_value == 1)

        return [global_state]

    @StateTransition()
    def callcode_(self, global_state: GlobalState) -> List[GlobalState]:
        instr = global_state.get_current_instruction()
        environment = global_state.environment

        try:
            callee_address, callee_account, call_data, value, call_data_type, gas, _, _ = get_call_parameters(
                global_state, self.dynamic_loader, True
            )
        except ValueError as e:
            logging.info(
                "Could not determine required parameters for call, putting fresh symbol on the stack. \n{}".format(
                    e
                )
            )
            global_state.mstate.stack.append(
                global_state.new_bitvec("retval_" + str(instr["address"]), 256)
            )
            return [global_state]

        transaction = MessageCallTransaction(
            global_state.world_state,
            environment.active_account,
            environment.address,
            call_data=call_data,
            gas_price=environment.gasprice,
            call_value=value,
            origin=environment.origin,
            call_data_type=call_data_type,
            code=callee_account.code,
        )
        raise TransactionStartSignal(transaction, self.op_code)

    @StateTransition()
    def callcode_post(self, global_state: GlobalState) -> List[GlobalState]:
        instr = global_state.get_current_instruction()

        try:
            _, _, _, _, _, _, memory_out_offset, memory_out_size = get_call_parameters(
                global_state, self.dynamic_loader, True
            )
        except ValueError as e:
            logging.info(
                "Could not determine required parameters for call, putting fresh symbol on the stack. \n{}".format(
                    e
                )
            )
            global_state.mstate.stack.append(
                global_state.new_bitvec("retval_" + str(instr["address"]), 256)
            )
            return [global_state]

        if global_state.last_return_data is None:
            # Put return value on stack
            return_value = global_state.new_bitvec(
                "retval_" + str(instr["address"]), 256
            )
            global_state.mstate.stack.append(return_value)
            global_state.mstate.constraints.append(return_value == 0)

            return [global_state]

        try:
            memory_out_offset = (
                util.get_concrete_int(memory_out_offset)
                if isinstance(memory_out_offset, ExprRef)
                else memory_out_offset
            )
            memory_out_size = (
                util.get_concrete_int(memory_out_size)
                if isinstance(memory_out_size, ExprRef)
                else memory_out_size
            )
        except TypeError:
            global_state.mstate.stack.append(
                global_state.new_bitvec("retval_" + str(instr["address"]), 256)
            )
            return [global_state]

        # Copy memory
        global_state.mstate.mem_extend(
            memory_out_offset, min(memory_out_size, len(global_state.last_return_data))
        )
        for i in range(min(memory_out_size, len(global_state.last_return_data))):
            global_state.mstate.memory[
                i + memory_out_offset
            ] = global_state.last_return_data[i]

        # Put return value on stack
        return_value = global_state.new_bitvec("retval_" + str(instr["address"]), 256)
        global_state.mstate.stack.append(return_value)
        global_state.mstate.constraints.append(return_value == 1)

        return [global_state]

    @StateTransition()
    def delegatecall_(self, global_state: GlobalState) -> List[GlobalState]:
        instr = global_state.get_current_instruction()
        environment = global_state.environment

        try:
            callee_address, callee_account, call_data, _, call_data_type, gas, _, _ = get_call_parameters(
                global_state, self.dynamic_loader
            )
        except ValueError as e:
            logging.info(
                "Could not determine required parameters for call, putting fresh symbol on the stack. \n{}".format(
                    e
                )
            )
            global_state.mstate.stack.append(
                global_state.new_bitvec("retval_" + str(instr["address"]), 256)
            )
            return [global_state]

        transaction = MessageCallTransaction(
            global_state.world_state,
            environment.active_account,
            environment.sender,
            call_data,
            gas_price=environment.gasprice,
            call_value=environment.callvalue,
            origin=environment.origin,
            call_data_type=call_data_type,
            code=callee_account.code,
        )
        raise TransactionStartSignal(transaction, self.op_code)

    @StateTransition()
    def delegatecall_post(self, global_state: GlobalState) -> List[GlobalState]:
        instr = global_state.get_current_instruction()

        try:
            _, _, _, _, _, _, memory_out_offset, memory_out_size = get_call_parameters(
                global_state, self.dynamic_loader
            )
        except ValueError as e:
            logging.info(
                "Could not determine required parameters for call, putting fresh symbol on the stack. \n{}".format(
                    e
                )
            )
            global_state.mstate.stack.append(
                global_state.new_bitvec("retval_" + str(instr["address"]), 256)
            )
            return [global_state]

        if global_state.last_return_data is None:
            # Put return value on stack
            return_value = global_state.new_bitvec(
                "retval_" + str(instr["address"]), 256
            )
            global_state.mstate.stack.append(return_value)
            global_state.mstate.constraints.append(return_value == 0)

            return [global_state]

        try:
            memory_out_offset = (
                util.get_concrete_int(memory_out_offset)
                if isinstance(memory_out_offset, ExprRef)
                else memory_out_offset
            )
            memory_out_size = (
                util.get_concrete_int(memory_out_size)
                if isinstance(memory_out_size, ExprRef)
                else memory_out_size
            )
        except TypeError:
            global_state.mstate.stack.append(
                global_state.new_bitvec("retval_" + str(instr["address"]), 256)
            )
            return [global_state]

            # Copy memory
        global_state.mstate.mem_extend(
            memory_out_offset, min(memory_out_size, len(global_state.last_return_data))
        )
        for i in range(min(memory_out_size, len(global_state.last_return_data))):
            global_state.mstate.memory[
                i + memory_out_offset
            ] = global_state.last_return_data[i]

        # Put return value on stack
        return_value = global_state.new_bitvec("retval_" + str(instr["address"]), 256)
        global_state.mstate.stack.append(return_value)
        global_state.mstate.constraints.append(return_value == 1)

        return [global_state]

    @StateTransition()
    def staticcall_(self, global_state: GlobalState) -> List[GlobalState]:
        # TODO: implement me
        instr = global_state.get_current_instruction()
        global_state.mstate.stack.append(
            global_state.new_bitvec("retval_" + str(instr["address"]), 256)
        )
        return [global_state]<|MERGE_RESOLUTION|>--- conflicted
+++ resolved
@@ -2,11 +2,8 @@
 import logging
 
 from copy import copy, deepcopy
-<<<<<<< HEAD
 from typing import Callable, List, Union
-=======
 from functools import reduce
->>>>>>> 5a780264
 
 from ethereum import utils
 from z3 import (
