from z3 import BitVec
import logging
from mythril.disassembler.disassembly import Disassembly
from mythril.laser.ethereum.state import GlobalState, Environment, CalldataType, Account, WorldState
from mythril.laser.ethereum.transaction import MessageCallTransaction, TransactionStartSignal, TransactionEndSignal, \
    ContractCreationTransaction
from mythril.laser.ethereum.instructions import Instruction
from mythril.laser.ethereum.cfg import NodeFlags, Node, Edge, JumpType
from mythril.laser.ethereum.strategy.basic import DepthFirstSearchStrategy
from datetime import datetime, timedelta
from functools import reduce
from copy import copy

TT256 = 2 ** 256
TT256M1 = 2 ** 256 - 1


class SVMError(Exception):
    pass


'''
Main symbolic execution engine.
'''


class LaserEVM:
    """
    Laser EVM class
    """

    def __init__(self, accounts, dynamic_loader=None, max_depth=float('inf'), execution_timeout=60,
                 strategy=DepthFirstSearchStrategy):
        world_state = WorldState()
        world_state.accounts = accounts
        # this sets the initial world state
        self.world_state = world_state
        self.open_states = [world_state]

        self.nodes = {}
        self.edges = []

        self.total_states = 0
        self.dynamic_loader = dynamic_loader

        self.work_list = []
        self.strategy = strategy(self.work_list, max_depth)
        self.max_depth = max_depth
        self.execution_timeout = execution_timeout
        self.time = None

        self.pre_hooks = {}
        self.post_hooks = {}

        logging.info("LASER EVM initialized with dynamic loader: " + str(dynamic_loader))

<<<<<<< HEAD
    def sym_exec(self, main_address=None, creation_code=None):
=======
    @property
    def accounts(self):
        return self.world_state.accounts

    def sym_exec(self, main_address):
>>>>>>> cd60f10c
        logging.debug("Starting LASER execution")
        self.time = datetime.now()

        if main_address:
            self.execute_message_call(main_address)
        elif creation_code:
            created_account = self.execute_contract_creation(creation_code)
            self.execute_message_call(created_account.address)

        logging.info("%d nodes, %d edges, %d total states", len(self.nodes), len(self.edges), self.total_states)

    def exec(self):
        for global_state in self.strategy:
            if self.execution_timeout:
                if self.time + timedelta(seconds=self.execution_timeout) <= datetime.now():
                    return
            try:
                new_states, op_code = self.execute_state(global_state)
            except NotImplementedError:
                logging.info("Encountered unimplemented instruction")
                continue

            self.manage_cfg(op_code, new_states)

            self.work_list += new_states
            self.total_states += len(new_states)

    def execute_state(self, global_state):
        instructions = global_state.environment.code.instruction_list
        op_code = instructions[global_state.mstate.pc]['opcode']

        self._execute_pre_hook(op_code, global_state)
        try:
            new_global_states = Instruction(op_code, self.dynamic_loader).evaluate(global_state)

        except TransactionStartSignal as e:
            # Setup new global state
            new_global_state = e.transaction.initial_global_state()

            new_global_state.transaction_stack = copy(global_state.transaction_stack) + [(e.transaction, global_state)]
            new_global_state.node = global_state.node
            new_global_state.mstate.constraints = global_state.mstate.constraints

            return [new_global_state], op_code

        except TransactionEndSignal as e:
            transaction, return_global_state = e.global_state.transaction_stack.pop()

            if return_global_state is None:
                self.open_states.append(e.global_state.world_state)
                new_global_states = []
            else:
                # First execute the post hook for the transaction ending instruction
                self._execute_post_hook(op_code, [e.global_state])

                # Resume execution of the transaction initializing instruction
                op_code = return_global_state.environment.code.instruction_list[return_global_state.mstate.pc]['opcode']

                # Set execution result in the return_state
                return_global_state.last_return_data = transaction.return_data
                return_global_state.world_state = copy(global_state.world_state)
<<<<<<< HEAD
                return_global_state.environment.active_account = \
                    global_state.accounts[return_global_state.environment.active_account.contract_name]
=======
                return_global_state.environment.active_account =\
                    global_state.accounts[return_global_state.environment.active_account.address]
>>>>>>> cd60f10c

                # Execute the post instruction handler
                new_global_states = Instruction(op_code, self.dynamic_loader).evaluate(return_global_state, True)

                # In order to get a nice call graph we need to set the nodes here
                for state in new_global_states:
                    state.node = global_state.node

        self._execute_post_hook(op_code, new_global_states)

        return new_global_states, op_code

    def manage_cfg(self, opcode, new_states):
        if opcode == "JUMP":
            assert len(new_states) <= 1
            for state in new_states:
                self._new_node_state(state)
        elif opcode == "JUMPI":
            for state in new_states:
                self._new_node_state(state, JumpType.CONDITIONAL, state.mstate.constraints[-1])
        elif opcode in ("CALL", 'CALLCODE', 'DELEGATECALL', 'STATICCALL'):
            assert len(new_states) <= 1
            for state in new_states:
                self._new_node_state(state, JumpType.CALL)
                # Keep track of added contracts so the graph can be generated properly
                if state.environment.active_account.contract_name not in self.world_state.accounts.keys():
                    self.world_state.accounts[
                        state.environment.active_account.contract_name] = state.environment.active_account
        elif opcode == "RETURN":
            for state in new_states:
                self._new_node_state(state, JumpType.RETURN)

        for state in new_states:
            state.node.states.append(state)

    def _new_node_state(self, state, edge_type=JumpType.UNCONDITIONAL, condition=None):
        new_node = Node(state.environment.active_account.contract_name)
        old_node = state.node
        state.node = new_node
        new_node.constraints = state.mstate.constraints
        self.nodes[new_node.uid] = new_node
        self.edges.append(Edge(old_node.uid, new_node.uid, edge_type=edge_type, condition=condition))

        if edge_type == JumpType.RETURN:
            new_node.flags |= NodeFlags.CALL_RETURN
        elif edge_type == JumpType.CALL:
            try:
                if 'retval' in str(state.mstate.stack[-1]):
                    new_node.flags |= NodeFlags.CALL_RETURN
                else:
                    new_node.flags |= NodeFlags.FUNC_ENTRY
            except IndexError:
                new_node.flags |= NodeFlags.FUNC_ENTRY
        address = state.environment.code.instruction_list[state.mstate.pc - 1]['address']

        environment = state.environment
        disassembly = environment.code
        if address in state.environment.code.addr_to_func:
            # Enter a new function

            environment.active_function_name = disassembly.addr_to_func[address]
            new_node.flags |= NodeFlags.FUNC_ENTRY

            logging.info(
                "- Entering function " + environment.active_account.contract_name + ":" + new_node.function_name)
        elif address == 0:
            environment.active_function_name = "fallback"

        new_node.function_name = environment.active_function_name

    def _execute_pre_hook(self, op_code, global_state):
        if op_code not in self.pre_hooks.keys():
            return
        for hook in self.pre_hooks[op_code]:
            hook(global_state)

    def _execute_post_hook(self, op_code, global_states):
        if op_code not in self.post_hooks.keys():
            return

        for hook in self.post_hooks[op_code]:
            for global_state in global_states:
                hook(global_state)

    def hook(self, op_code):
        def hook_decorator(function):
            if op_code not in self.pre_hooks.keys():
                self.pre_hooks[op_code] = []
            self.pre_hooks[op_code].append(function)
            return function

        return hook_decorator

    def post_hook(self, op_code):
        def hook_decorator(function):
            if op_code not in self.post_hooks.keys():
                self.post_hooks[op_code] = []
            self.post_hooks[op_code].append(function)
            return function

        return hook_decorator

    def execute_message_call(self, callee_address):
        """ Executes a message call transaction from all open states """
        open_states = self.open_states[:]
        del self.open_states[:]

        for open_world_state in open_states:

            transaction = MessageCallTransaction(
                open_world_state,
                open_world_state[callee_address],
                BitVec("caller", 256),
                [],
                BitVec("gas_price", 256),
                BitVec("call_value", 256),
                BitVec("origin", 256),
                CalldataType.SYMBOLIC,
            )
            self._setup_global_state_for_execution(transaction)

        self.exec()

    def execute_contract_creation(self, contract_initialization_code):
        """ Executes a contract creation transaction from all open states"""
        open_states = self.open_states[:]
        del self.open_states[:]

        new_account = self.world_state.create_account(0)

        for open_world_state in open_states:
            transaction = ContractCreationTransaction(
                open_world_state,
                BitVec("caller", 256),
                new_account,
                Disassembly(contract_initialization_code),
                [],
                BitVec("gas_price", 256),
                BitVec("call_value", 256),
                BitVec("origin", 256),
                CalldataType.SYMBOLIC
            )

            self._setup_global_state_for_execution(transaction)
        self.exec()

        return new_account

    def _setup_global_state_for_execution(self, transaction):
        """ Sets up global state and cfg for a transactions execution"""
        global_state = transaction.initial_global_state()
        global_state.transaction_stack.append((transaction, None))

        new_node = Node(global_state.environment.active_account.contract_name)

        self.nodes[new_node.uid] = new_node
        if transaction.world_state.node:
            self.edges.append(Edge(transaction.world_state.node.uid, new_node.uid, edge_type=JumpType.Transaction,
                                   condition=None))
        global_state.node = new_node
        new_node.states.append(global_state)
        self.work_list.append(global_state)<|MERGE_RESOLUTION|>--- conflicted
+++ resolved
@@ -54,15 +54,11 @@
 
         logging.info("LASER EVM initialized with dynamic loader: " + str(dynamic_loader))
 
-<<<<<<< HEAD
-    def sym_exec(self, main_address=None, creation_code=None):
-=======
     @property
     def accounts(self):
         return self.world_state.accounts
 
-    def sym_exec(self, main_address):
->>>>>>> cd60f10c
+    def sym_exec(self, main_address=None, creation_code=None):
         logging.debug("Starting LASER execution")
         self.time = datetime.now()
 
@@ -124,13 +120,8 @@
                 # Set execution result in the return_state
                 return_global_state.last_return_data = transaction.return_data
                 return_global_state.world_state = copy(global_state.world_state)
-<<<<<<< HEAD
                 return_global_state.environment.active_account = \
-                    global_state.accounts[return_global_state.environment.active_account.contract_name]
-=======
-                return_global_state.environment.active_account =\
                     global_state.accounts[return_global_state.environment.active_account.address]
->>>>>>> cd60f10c
 
                 # Execute the post instruction handler
                 new_global_states = Instruction(op_code, self.dynamic_loader).evaluate(return_global_state, True)
@@ -158,7 +149,7 @@
                 # Keep track of added contracts so the graph can be generated properly
                 if state.environment.active_account.contract_name not in self.world_state.accounts.keys():
                     self.world_state.accounts[
-                        state.environment.active_account.contract_name] = state.environment.active_account
+                        state.environment.active_account.address] = state.environment.active_account
         elif opcode == "RETURN":
             for state in new_states:
                 self._new_node_state(state, JumpType.RETURN)
@@ -185,7 +176,7 @@
             except IndexError:
                 new_node.flags |= NodeFlags.FUNC_ENTRY
         address = state.environment.code.instruction_list[state.mstate.pc - 1]['address']
-
+        
         environment = state.environment
         disassembly = environment.code
         if address in state.environment.code.addr_to_func:
