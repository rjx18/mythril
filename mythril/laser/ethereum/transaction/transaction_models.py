--- conflicted
+++ resolved
@@ -31,48 +31,29 @@
 
 class MessageCallTransaction:
     """ Transaction object models an transaction"""
-<<<<<<< HEAD
-    def __init__(self,
-                 world_state,
-                 callee_account,
-                 caller,
-                 call_data=None,
-                 identifier=None,
-                 gas_price=None,
-                 call_value=None,
-                 origin=None,
-                 call_data_type=None,
-                 code=None
-                 ):
-=======
-
     def __init__(
         self,
-        world_state,
-        callee_account,
-        caller,
-        call_data=(),
-        identifier=None,
-        gas_price=None,
-        call_value=None,
-        origin=None,
-        call_data_type=None,
-        code=None,
+         world_state,
+         callee_account,
+         caller,
+         call_data=None,
+         identifier=None,
+         gas_price=None,
+         call_value=None,
+         origin=None,
+         call_data_type=None,
+         code=None
     ):
->>>>>>> 94862635
         assert isinstance(world_state, WorldState)
         self.id = identifier or get_next_transaction_id()
         self.world_state = world_state
         self.callee_account = callee_account
         self.caller = caller
-<<<<<<< HEAD
-        self.call_data = Calldata(self.id, call_data) if not isinstance(call_data, Calldata) else call_data
-        self.gas_price = BitVec("gasprice{}".format(identifier), 256) if gas_price is None else gas_price
-        self.call_value = BitVec("callvalue{}".format(identifier), 256) if call_value is None else call_value
-        self.origin = BitVec("origin{}".format(identifier), 256) if origin is None else origin
-        self.call_data_type = BitVec("call_data_type{}".format(identifier), 256) if call_data_type is None else call_data_type
-=======
-        self.call_data = call_data
+        self.call_data = (
+            Calldata(self.id, call_data)
+            if not isinstance(call_data, Calldata)
+            else call_data
+        )
         self.gas_price = (
             BitVec("gasprice{}".format(identifier), 256)
             if gas_price is None
@@ -91,7 +72,6 @@
             if call_data_type is None
             else call_data_type
         )
->>>>>>> 94862635
         self.code = code
         self.return_data = None
 
@@ -109,12 +89,8 @@
         )
 
         global_state = GlobalState(self.world_state, environment, None)
-<<<<<<< HEAD
-        global_state.environment.active_function_name = 'fallback'
+        global_state.environment.active_function_name = "fallback"
         global_state.mstate.constraints.extend(global_state.environment.calldata.constraints)
-=======
-        global_state.environment.active_function_name = "fallback"
->>>>>>> 94862635
 
         return global_state
 
@@ -125,21 +101,6 @@
 
 class ContractCreationTransaction:
     """ Transaction object models an transaction"""
-<<<<<<< HEAD
-    def __init__(self,
-                 world_state,
-                 caller,
-                 identifier=None,
-                 callee_account=None,
-                 code=None,
-                 call_data=None,
-                 gas_price=None,
-                 call_value=None,
-                 origin=None,
-                 call_data_type=None,
-                 ):
-=======
-
     def __init__(
         self,
         world_state,
@@ -147,13 +108,12 @@
         identifier=None,
         callee_account=None,
         code=None,
-        call_data=(),
+        call_data=None,
         gas_price=None,
         call_value=None,
         origin=None,
         call_data_type=None,
     ):
->>>>>>> 94862635
         assert isinstance(world_state, WorldState)
         self.id = identifier or get_next_transaction_id()
         self.world_state = world_state
