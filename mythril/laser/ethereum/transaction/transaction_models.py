import logging
from typing import Union
from mythril.disassembler.disassembly import Disassembly
from mythril.laser.ethereum.state import GlobalState, Environment, WorldState, Account
from z3 import BitVec, BitVecNumRef
import array

_next_transaction_id = 0


def get_next_transaction_id() -> int:
    global _next_transaction_id
    _next_transaction_id += 1
    return _next_transaction_id


class TransactionEndSignal(Exception):
    """ Exception raised when a transaction is finalized"""
<<<<<<< HEAD
    def __init__(self, global_state: GlobalState):
=======
    def __init__(self, global_state, revert=False):
>>>>>>> 2592a507
        self.global_state = global_state
        self.revert = revert


class TransactionStartSignal(Exception):
    """ Exception raised when a new transaction is started"""
    def __init__(
        self,
        transaction: Union["MessageCallTransaction", "ContractCreationTransaction"],
        op_code: str
    ):
        self.transaction = transaction
        self.op_code = op_code


class MessageCallTransaction:
    """ Transaction object models an transaction"""
    def __init__(self,
                 world_state: WorldState,
                 callee_account: Account,
                 caller: BitVecNumRef,
                 call_data=(),
                 identifier=None,
                 gas_price=None,
                 call_value=None,
                 origin=None,
                 call_data_type=None,
                 code=None
                 ):
        assert isinstance(world_state, WorldState)
        self.id = identifier or get_next_transaction_id()
        self.world_state = world_state
        self.callee_account = callee_account
        self.caller = caller
        self.call_data = call_data
        self.gas_price = BitVec("gasprice{}".format(identifier), 256) if gas_price is None else gas_price
        self.call_value = BitVec("callvalue{}".format(identifier), 256) if call_value is None else call_value
        self.origin = BitVec("origin{}".format(identifier), 256) if origin is None else origin
        self.call_data_type = BitVec("call_data_type{}".format(identifier), 256) if call_data_type is None else call_data_type
        self.code = code
        self.return_data = None

    def initial_global_state(self) -> GlobalState:
        """Initialize the execution environment"""
        environment = Environment(
            self.callee_account,
            self.caller,
            self.call_data,
            self.gas_price,
            self.call_value,
            self.origin,
            code=self.code or self.callee_account.code,
            calldata_type=self.call_data_type,
        )

        global_state = GlobalState(self.world_state, environment, None)
        global_state.environment.active_function_name = 'fallback'

        return global_state

<<<<<<< HEAD
    def end(self, global_state: GlobalState, return_data=None) -> None:
=======
    def end(self, global_state, return_data=None, revert=False):
>>>>>>> 2592a507
        self.return_data = return_data
        raise TransactionEndSignal(global_state, revert)


class ContractCreationTransaction:
    """ Transaction object models an transaction"""
    def __init__(self,
                 world_state: WorldState,
                 caller: BitVecNumRef,
                 identifier=None,
                 callee_account=None,
                 code=None,
                 call_data=(),
                 gas_price=None,
                 call_value=None,
                 origin=None,
                 call_data_type=None,
                 ):
        assert isinstance(world_state, WorldState)
        self.id = identifier or get_next_transaction_id()
        self.world_state = world_state
        # TODO: set correct balance for new account
        self.callee_account = callee_account if callee_account else world_state.create_account(0, concrete_storage=True)

        self.caller = caller

        self.gas_price = BitVec("gasprice{}".format(identifier), 256) if gas_price is None else gas_price
        self.call_value = BitVec("callvalue{}".format(identifier), 256) if call_value is None else call_value
        self.origin = BitVec("origin{}".format(identifier), 256) if origin is None else origin
        self.call_data_type = BitVec("call_data_type{}".format(identifier), 256) if call_data_type is None else call_data_type

        self.call_data = call_data
        self.origin = origin
        self.code = code
        self.return_data = None

    def initial_global_state(self) -> GlobalState:
        """Initialize the execution environment"""
        environment = Environment(
            self.callee_account,
            self.caller,
            self.call_data,
            self.gas_price,
            self.call_value,
            self.origin,
            self.code,
            calldata_type=self.call_data_type,
        )

        global_state = GlobalState(self.world_state, environment, None)
        global_state.environment.active_function_name = 'constructor'

        return global_state

<<<<<<< HEAD
    def end(self, global_state: GlobalState, return_data=None) -> None:
=======
    def end(self, global_state, return_data=None, revert=False):

>>>>>>> 2592a507
        if not all([isinstance(element, int) for element in return_data]):
            self.return_data = None
            raise TransactionEndSignal(global_state)

        contract_code = bytes.hex(array.array('B', return_data).tostring())

        global_state.environment.active_account.code = Disassembly(contract_code)
        self.return_data = global_state.environment.active_account.address

        raise TransactionEndSignal(global_state, revert=revert)

<|MERGE_RESOLUTION|>--- conflicted
+++ resolved
@@ -16,11 +16,7 @@
 
 class TransactionEndSignal(Exception):
     """ Exception raised when a transaction is finalized"""
-<<<<<<< HEAD
-    def __init__(self, global_state: GlobalState):
-=======
-    def __init__(self, global_state, revert=False):
->>>>>>> 2592a507
+    def __init__(self, global_state: GlobalState, revert=False):
         self.global_state = global_state
         self.revert = revert
 
@@ -81,11 +77,7 @@
 
         return global_state
 
-<<<<<<< HEAD
-    def end(self, global_state: GlobalState, return_data=None) -> None:
-=======
-    def end(self, global_state, return_data=None, revert=False):
->>>>>>> 2592a507
+    def end(self, global_state: GlobalState, return_data=None, revert=False) -> None:
         self.return_data = return_data
         raise TransactionEndSignal(global_state, revert)
 
@@ -140,12 +132,7 @@
 
         return global_state
 
-<<<<<<< HEAD
-    def end(self, global_state: GlobalState, return_data=None) -> None:
-=======
-    def end(self, global_state, return_data=None, revert=False):
-
->>>>>>> 2592a507
+    def end(self, global_state: GlobalState, return_data=None, revert=False) -> None:
         if not all([isinstance(element, int) for element in return_data]):
             self.return_data = None
             raise TransactionEndSignal(global_state)
@@ -155,5 +142,4 @@
         global_state.environment.active_account.code = Disassembly(contract_code)
         self.return_data = global_state.environment.active_account.address
 
-        raise TransactionEndSignal(global_state, revert=revert)
-
+        raise TransactionEndSignal(global_state, revert=revert)