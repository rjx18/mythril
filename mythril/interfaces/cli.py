#!/usr/bin/env python3
# -*- coding: utf-8 -*-
"""mythril.py: Bug hunting on the Ethereum blockchain

   http://www.github.com/ConsenSys/mythril
"""

import argparse
import json
import logging
import os
import sys

import coloredlogs
import traceback

import mythril.support.signatures as sigs
from argparse import ArgumentParser, Namespace, RawTextHelpFormatter
from mythril import mythx
from mythril.exceptions import (
    AddressNotFoundError,
    DetectorNotFoundError,
    CriticalError,
)
from mythril.laser.ethereum.transaction.symbolic import ACTORS
from mythril.plugin.loader import MythrilPluginLoader
from mythril.mythril import (
    MythrilAnalyzer,
    MythrilDisassembler,
    MythrilConfig,
    MythrilLevelDB,
)

from mythril.analysis.module import ModuleLoader

from mythril.__version__ import __version__ as VERSION

# Initialise core Mythril Component
_ = MythrilPluginLoader()

ANALYZE_LIST = ("analyze", "a")
DISASSEMBLE_LIST = ("disassemble", "d")
PRO_LIST = ("pro", "p")

log = logging.getLogger(__name__)

COMMAND_LIST = (
    ANALYZE_LIST
    + DISASSEMBLE_LIST
    + PRO_LIST
    + (
        "read-storage",
        "leveldb-search",
        "function-to-hash",
        "hash-to-address",
        "list-detectors",
        "version",
        "truffle",
        "help",
        "pro",
    )
)


def exit_with_error(format_, message):
    """
    Exits with error
    :param format_: The format of the message
    :param message: message
    """
    if format_ == "text" or format_ == "markdown":
        log.error(message)
    elif format_ == "json":
        result = {"success": False, "error": str(message), "issues": []}
        print(json.dumps(result))
    else:
        result = [
            {
                "issues": [],
                "sourceType": "",
                "sourceFormat": "",
                "sourceList": [],
                "meta": {"logs": [{"level": "error", "hidden": True, "msg": message}]},
            }
        ]
        print(json.dumps(result))
    sys.exit()


def get_runtime_input_parser() -> ArgumentParser:
    """
    Returns Parser which handles input
    :return: Parser which handles input
    """
    parser = ArgumentParser(add_help=False)
    parser.add_argument(
        "-a",
        "--address",
        help="pull contract from the blockchain",
        metavar="CONTRACT_ADDRESS",
    )
    parser.add_argument(
        "--bin-runtime",
        action="store_true",
        help="Only when -c or -f is used. Consider the input bytecode as binary runtime code, default being the contract creation bytecode.",
    )
    return parser


def get_creation_input_parser() -> ArgumentParser:
    """
    Returns Parser which handles input
    :return: Parser which handles input
    """
    parser = ArgumentParser(add_help=False)
    parser.add_argument(
        "-c",
        "--code",
        help='hex-encoded bytecode string ("6060604052...")',
        metavar="BYTECODE",
    )
    parser.add_argument(
        "-f",
        "--codefile",
        help="file containing hex-encoded bytecode string",
        metavar="BYTECODEFILE",
        type=argparse.FileType("r"),
    )
    return parser


def get_output_parser() -> ArgumentParser:
    """
    Get parser which handles output
    :return: Parser which handles output
    """
    parser = argparse.ArgumentParser(add_help=False)
    parser.add_argument(
        "-o",
        "--outform",
        choices=["text", "markdown", "json", "jsonv2"],
        default="text",
        help="report output format",
        metavar="<text/markdown/json/jsonv2>",
    )
    return parser


def get_rpc_parser() -> ArgumentParser:
    """
    Get parser which handles RPC flags
    :return: Parser which handles rpc inputs
    """
    parser = argparse.ArgumentParser(add_help=False)
    parser.add_argument(
        "--rpc",
        help="custom RPC settings",
        metavar="HOST:PORT / ganache / infura-[network_name]",
        default="infura-mainnet",
    )
    parser.add_argument(
        "--rpctls", type=bool, default=False, help="RPC connection over TLS"
    )
    return parser


def get_utilities_parser() -> ArgumentParser:
    """
    Get parser which handles utilities flags
    :return: Parser which handles utility flags
    """
    parser = argparse.ArgumentParser(add_help=False)
    parser.add_argument(
        "--solc-json",
        help="Json for the optional 'settings' parameter of solc's standard-json input",
    )
    parser.add_argument(
        "--solv",
        help="specify solidity compiler version. If not present, will try to install it (Experimental)",
        metavar="SOLV",
    )
    return parser


def main() -> None:
    """The main CLI interface entry point."""

    rpc_parser = get_rpc_parser()
    utilities_parser = get_utilities_parser()
    runtime_input_parser = get_runtime_input_parser()
    creation_input_parser = get_creation_input_parser()
    output_parser = get_output_parser()
    parser = argparse.ArgumentParser(
        description="Security analysis of Ethereum smart contracts"
    )
    parser.add_argument("--epic", action="store_true", help=argparse.SUPPRESS)
    parser.add_argument(
        "-v", type=int, help="log level (0-5)", metavar="LOG_LEVEL", default=2
    )

    subparsers = parser.add_subparsers(dest="command", help="Commands")
    analyzer_parser = subparsers.add_parser(
        ANALYZE_LIST[0],
        help="Triggers the analysis of the smart contract",
        parents=[
            rpc_parser,
            utilities_parser,
            creation_input_parser,
            runtime_input_parser,
            output_parser,
        ],
        aliases=ANALYZE_LIST[1:],
        formatter_class=RawTextHelpFormatter,
    )
    create_analyzer_parser(analyzer_parser)

    disassemble_parser = subparsers.add_parser(
        DISASSEMBLE_LIST[0],
        help="Disassembles the smart contract",
        aliases=DISASSEMBLE_LIST[1:],
        parents=[
            rpc_parser,
            utilities_parser,
            creation_input_parser,
            runtime_input_parser,
        ],
        formatter_class=RawTextHelpFormatter,
    )
    create_disassemble_parser(disassemble_parser)

    pro_parser = subparsers.add_parser(
        PRO_LIST[0],
        help="Analyzes input with the MythX API (https://mythx.io)",
        aliases=PRO_LIST[1:],
        parents=[utilities_parser, creation_input_parser, output_parser],
        formatter_class=RawTextHelpFormatter,
    )
    create_pro_parser(pro_parser)

    subparsers.add_parser(
        "list-detectors",
        parents=[output_parser],
        help="Lists available detection modules",
    )
    read_storage_parser = subparsers.add_parser(
        "read-storage",
        help="Retrieves storage slots from a given address through rpc",
        parents=[rpc_parser],
    )
    leveldb_search_parser = subparsers.add_parser(
        "leveldb-search", help="Searches the code fragment in local leveldb"
    )
    contract_func_to_hash = subparsers.add_parser(
        "function-to-hash", help="Returns the hash signature of the function"
    )
    contract_hash_to_addr = subparsers.add_parser(
        "hash-to-address",
        help="converts the hashes in the blockchain to ethereum address",
    )
    subparsers.add_parser(
        "version", parents=[output_parser], help="Outputs the version"
    )
    create_read_storage_parser(read_storage_parser)
    create_hash_to_addr_parser(contract_hash_to_addr)
    create_func_to_hash_parser(contract_func_to_hash)
    create_leveldb_parser(leveldb_search_parser)

    subparsers.add_parser("truffle", parents=[analyzer_parser], add_help=False)
    subparsers.add_parser("help", add_help=False)

    # Get config values

    args = parser.parse_args()
    parse_args_and_execute(parser=parser, args=args)


def create_disassemble_parser(parser: ArgumentParser):
    """
    Modify parser to handle disassembly
    :param parser:
    :return:
    """
    # Using nargs=* would the implementation below for getting code for both disassemble and analyze
    parser.add_argument(
        "solidity_files",
        nargs="*",
        help="Inputs file name and contract name. Currently supports a single contract\n"
        "usage: file1.sol:OptionalContractName",
    )


def create_pro_parser(parser: ArgumentParser):
    """
    Modify parser to handle mythx analysis
    :param parser:
    :return:
    """
    parser.add_argument(
        "solidity_files",
        nargs="*",
        help="Inputs file name and contract name. \n"
        "usage: file1.sol:OptionalContractName file2.sol file3.sol:OptionalContractName",
    )
    parser.add_argument(
        "--full",
        help="Run a full analysis. Default: quick analysis",
        action="store_true",
    )


def create_read_storage_parser(read_storage_parser: ArgumentParser):
    """
    Modify parser to handle storage slots
    :param read_storage_parser:
    :return:
    """

    read_storage_parser.add_argument(
        "storage_slots",
        help="read state variables from storage index",
        metavar="INDEX,NUM_SLOTS,[array] / mapping,INDEX,[KEY1, KEY2...]",
    )
    read_storage_parser.add_argument(
        "address", help="contract address", metavar="ADDRESS"
    )


def create_leveldb_parser(parser: ArgumentParser):
    """
    Modify parser to handle leveldb-search
    :param parser:
    :return:
    """
    parser.add_argument("search")
    parser.add_argument(
        "--leveldb-dir",
        help="specify leveldb directory for search or direct access operations",
        metavar="LEVELDB_PATH",
    )


def create_func_to_hash_parser(parser: ArgumentParser):
    """
    Modify parser to handle func_to_hash command
    :param parser:
    :return:
    """
    parser.add_argument(
        "func_name", help="calculate function signature hash", metavar="SIGNATURE"
    )


def create_hash_to_addr_parser(hash_parser: ArgumentParser):
    """
    Modify parser to handle hash_to_addr command
    :param hash_parser:
    :return:
    """
    hash_parser.add_argument(
        "hash", help="Find the address from hash", metavar="FUNCTION_NAME"
    )
    hash_parser.add_argument(
        "--leveldb-dir",
        help="specify leveldb directory for search or direct access operations",
        metavar="LEVELDB_PATH",
    )


def create_analyzer_parser(analyzer_parser: ArgumentParser):
    """
    Modify parser to handle analyze command
    :param analyzer_parser:
    :return:
    """
    analyzer_parser.add_argument(
        "solidity_files",
        nargs="*",
        help="Inputs file name and contract name. \n"
        "usage: file1.sol:OptionalContractName file2.sol file3.sol:OptionalContractName",
    )
    commands = analyzer_parser.add_argument_group("commands")
    commands.add_argument("-g", "--graph", help="generate a control flow graph")
    commands.add_argument(
        "-j",
        "--statespace-json",
        help="dumps the statespace json",
        metavar="OUTPUT_FILE",
    )
    commands.add_argument(
        "--truffle",
        action="store_true",
        help="analyze a truffle project (run from project dir)",
    )
    commands.add_argument("--infura-id", help="set infura id for onchain analysis")

    options = analyzer_parser.add_argument_group("options")
    options.add_argument(
        "-m",
        "--modules",
        help="Comma-separated list of security analysis modules",
        metavar="MODULES",
    )
    options.add_argument(
        "--max-depth",
        type=int,
        default=128,
        help="Maximum recursion depth for symbolic execution",
    )
    options.add_argument(
        "--strategy",
        choices=["dfs", "bfs", "naive-random", "weighted-random"],
        default="bfs",
        help="Symbolic execution strategy",
    )
    options.add_argument(
        "-b",
        "--loop-bound",
        type=int,
        default=3,
        help="Bound loops at n iterations",
        metavar="N",
    )
    options.add_argument(
        "-t",
        "--transaction-count",
        type=int,
        default=2,
        help="Maximum number of transactions issued by laser",
    )
    options.add_argument(
        "--execution-timeout",
        type=int,
        default=86400,
        help="The amount of seconds to spend on symbolic execution",
    )
    options.add_argument(
        "--solver-timeout",
        type=int,
        default=10000,
        help="The maximum amount of time(in milli seconds) the solver spends for queries from analysis modules",
    )
    options.add_argument(
        "--create-timeout",
        type=int,
        default=10,
        help="The amount of seconds to spend on the initial contract creation",
    )
    options.add_argument(
        "--parallel-solving",
        action="store_true",
        help="Enable solving z3 queries in parallel",
    )
    options.add_argument(
        "--no-onchain-data",
        action="store_true",
        help="Don't attempt to retrieve contract code, variables and balances from the blockchain",
    )
    options.add_argument(
        "--sparse-pruning",
        action="store_true",
        help="Checks for reachability after the end of tx. Recommended for short execution timeouts < 1 min",
    )
    options.add_argument(
        "--unconstrained-storage",
        action="store_true",
        help="Default storage value is symbolic, turns off the on-chain storage loading",
    )

    options.add_argument(
        "--phrack", action="store_true", help="Phrack-style call graph"
    )
    options.add_argument(
        "--enable-physics", action="store_true", help="enable graph physics simulation"
    )
    options.add_argument(
        "-q",
        "--query-signature",
        action="store_true",
        help="Lookup function signatures through www.4byte.directory",
    )
    options.add_argument(
        "--enable-iprof", action="store_true", help="enable the instruction profiler"
    )
    options.add_argument(
        "--disable-dependency-pruning",
        action="store_true",
        help="Deactivate dependency-based pruning",
    )
    options.add_argument(
        "--enable-coverage-strategy",
        action="store_true",
        help="enable coverage based search strategy",
    )
    options.add_argument(
        "--custom-modules-directory",
        help="designates a separate directory to search for custom analysis modules",
        metavar="CUSTOM_MODULES_DIRECTORY",
    )
    options.add_argument(
        "--attacker-address",
        help="Designates a specific attacker address to use during analysis",
        metavar="ATTACKER_ADDRESS",
    )
    options.add_argument(
        "--creator-address",
        help="Designates a specific creator address to use during analysis",
        metavar="CREATOR_ADDRESS",
    )


def validate_args(args: Namespace):
    """
    Validate cli args
    :param args:
    :return:
    """
    if args.__dict__.get("v", False):
        if 0 <= args.v < 6:
            log_levels = [
                logging.NOTSET,
                logging.CRITICAL,
                logging.ERROR,
                logging.WARNING,
                logging.INFO,
                logging.DEBUG,
            ]
            coloredlogs.install(
                fmt="%(name)s [%(levelname)s]: %(message)s", level=log_levels[args.v]
            )
            logging.getLogger("mythril").setLevel(log_levels[args.v])
        else:
            exit_with_error(
                args.outform, "Invalid -v value, you can find valid values in usage"
            )
    if args.command in DISASSEMBLE_LIST and len(args.solidity_files) > 1:
        exit_with_error("text", "Only a single arg is supported for using disassemble")

    if args.command in ANALYZE_LIST:
        if args.query_signature and sigs.ethereum_input_decoder is None:
            exit_with_error(
                args.outform,
                "The --query-signature function requires the python package ethereum-input-decoder",
            )

        if args.enable_iprof and args.v < 4:
            exit_with_error(
                args.outform,
                "--enable-iprof must be used with -v LOG_LEVEL where LOG_LEVEL >= 4",
            )


def set_config(args: Namespace):
    """
    Set config based on args
    :param args:
    :return: modified config
    """
    config = MythrilConfig()
    if args.__dict__.get("infura_id", None):
        config.set_api_infura_id(args.infura_id)
    if (args.command in ANALYZE_LIST and not args.no_onchain_data) and not (
        args.rpc or args.i
    ):
        config.set_api_from_config_path()

    if args.__dict__.get("address", None):
        # Establish RPC connection if necessary
        config.set_api_rpc(rpc=args.rpc, rpctls=args.rpctls)
    if args.command in ("hash-to-address", "leveldb-search"):
        # Open LevelDB if necessary
        if not args.__dict__.get("leveldb_dir", None):
            leveldb_dir = config.leveldb_dir
        else:
            leveldb_dir = args.leveldb_dir
        config.set_api_leveldb(leveldb_dir)
    return config


def leveldb_search(config: MythrilConfig, args: Namespace):
    """
    Handle leveldb search
    :param config:
    :param args:
    :return:
    """
    if args.command in ("hash-to-address", "leveldb-search"):
        leveldb_searcher = MythrilLevelDB(config.eth_db)
        if args.command == "leveldb-search":
            # Database search ops
            leveldb_searcher.search_db(args.search)

        else:
            # search corresponding address
            try:
                leveldb_searcher.contract_hash_to_address(args.hash)
            except AddressNotFoundError:
                print("Address not found.")

        sys.exit()


def load_code(disassembler: MythrilDisassembler, args: Namespace):
    """
    Loads code into disassembly and returns address
    :param disassembler:
    :param args:
    :return: Address
    """

    address = None
    if args.__dict__.get("code", False):
        # Load from bytecode
        code = args.code[2:] if args.code.startswith("0x") else args.code
        address, _ = disassembler.load_from_bytecode(code, args.bin_runtime)
    elif args.__dict__.get("codefile", False):
        bytecode = "".join([l.strip() for l in args.codefile if len(l.strip()) > 0])
        bytecode = bytecode[2:] if bytecode.startswith("0x") else bytecode
        address, _ = disassembler.load_from_bytecode(bytecode, args.bin_runtime)
    elif args.__dict__.get("address", False):
        # Get bytecode from a contract address
        address, _ = disassembler.load_from_address(args.address)
    elif args.__dict__.get("solidity_files", False):
        # Compile Solidity source file(s)
        if args.command in ANALYZE_LIST and args.graph and len(args.solidity_files) > 1:
            exit_with_error(
                args.outform,
                "Cannot generate call graphs from multiple input files. Please do it one at a time.",
            )
        address, _ = disassembler.load_from_solidity(
            args.solidity_files
        )  # list of files
    else:
        exit_with_error(
            args.__dict__.get("outform", "text"),
            "No input bytecode. Please provide EVM code via -c BYTECODE, -a ADDRESS, -f BYTECODE_FILE or <SOLIDITY_FILE>",
        )
    return address


def execute_command(
    disassembler: MythrilDisassembler,
    address: str,
    parser: ArgumentParser,
    args: Namespace,
):
    """
    Execute command
    :param disassembler:
    :param address:
    :param parser:
    :param args:
    :return:
    """

    if args.command == "read-storage":
        storage = disassembler.get_state_variable_from_storage(
            address=address,
            params=[a.strip() for a in args.storage_slots.strip().split(",")],
        )
        print(storage)

    elif args.command in PRO_LIST:
        mode = "full" if args.full else "quick"
        report = mythx.analyze(disassembler.contracts, mode)
        outputs = {
            "json": report.as_json(),
            "jsonv2": report.as_swc_standard_format(),
            "text": report.as_text(),
            "markdown": report.as_markdown(),
        }
        print(outputs[args.outform])

    elif args.command in DISASSEMBLE_LIST:
        if disassembler.contracts[0].code:
            print("Runtime Disassembly: \n" + disassembler.contracts[0].get_easm())
        if disassembler.contracts[0].creation_code:
            print("Disassembly: \n" + disassembler.contracts[0].get_creation_easm())

    elif args.command in ANALYZE_LIST:
        analyzer = MythrilAnalyzer(
            strategy=args.strategy,
            disassembler=disassembler,
            address=address,
            max_depth=args.max_depth,
            execution_timeout=args.execution_timeout,
            loop_bound=args.loop_bound,
            create_timeout=args.create_timeout,
            enable_iprof=args.enable_iprof,
            disable_dependency_pruning=args.disable_dependency_pruning,
            use_onchain_data=not args.no_onchain_data,
            solver_timeout=args.solver_timeout,
<<<<<<< HEAD
=======
            parallel_solving=args.parallel_solving,
            enable_coverage_strategy=args.enable_coverage_strategy,
>>>>>>> 7c34f300
            custom_modules_directory=args.custom_modules_directory
            if args.custom_modules_directory
            else "",
            sparse_pruning=args.sparse_pruning,
            unconstrained_storage=args.unconstrained_storage,
        )

        if not disassembler.contracts:
            exit_with_error(
                args.outform, "input files do not contain any valid contracts"
            )

        if args.attacker_address:
            try:
                ACTORS["ATTACKER"] = args.attacker_address
            except ValueError:
                exit_with_error(args.outform, "Attacker address is invalid")

        if args.creator_address:
            try:
                ACTORS["CREATOR"] = args.creator_address
            except ValueError:
                exit_with_error(args.outform, "Creator address is invalid")

        if args.graph:
            html = analyzer.graph_html(
                contract=analyzer.contracts[0],
                enable_physics=args.enable_physics,
                phrackify=args.phrack,
                transaction_count=args.transaction_count,
            )

            try:
                with open(args.graph, "w") as f:
                    f.write(html)
            except Exception as e:
                exit_with_error(args.outform, "Error saving graph: " + str(e))

        elif args.statespace_json:

            if not analyzer.contracts:
                exit_with_error(
                    args.outform, "input files do not contain any valid contracts"
                )

            statespace = analyzer.dump_statespace(contract=analyzer.contracts[0])

            try:
                with open(args.statespace_json, "w") as f:
                    json.dump(statespace, f)
            except Exception as e:
                exit_with_error(args.outform, "Error saving json: " + str(e))

        else:
            try:
                report = analyzer.fire_lasers(
                    modules=[m.strip() for m in args.modules.strip().split(",")]
                    if args.modules
                    else None,
                    transaction_count=args.transaction_count,
                )
                outputs = {
                    "json": report.as_json(),
                    "jsonv2": report.as_swc_standard_format(),
                    "text": report.as_text(),
                    "markdown": report.as_markdown(),
                }
                print(outputs[args.outform])
            except DetectorNotFoundError as e:
                exit_with_error(args.outform, format(e))
            except CriticalError as e:
                exit_with_error(
                    args.outform, "Analysis error encountered: " + format(e)
                )

    else:
        parser.print_help()


def contract_hash_to_address(args: Namespace):
    """
    prints the hash from function signature
    :param args:
    :return:
    """
    print(MythrilDisassembler.hash_for_function_signature(args.func_name))
    sys.exit()


def parse_args_and_execute(parser: ArgumentParser, args: Namespace) -> None:
    """
    Parses the arguments
    :param parser: The parser
    :param args: The args
    """

    if args.epic:
        path = os.path.dirname(os.path.realpath(__file__))
        sys.argv.remove("--epic")
        os.system(" ".join(sys.argv) + " | python3 " + path + "/epic.py")
        sys.exit()

    if args.command not in COMMAND_LIST or args.command is None:
        parser.print_help()
        sys.exit()

    if args.command == "version":
        if args.outform == "json":
            print(json.dumps({"version_str": VERSION}))
        else:
            print("Mythril version {}".format(VERSION))
        sys.exit()

    if args.command == "list-detectors":
        modules = []
        for module in ModuleLoader().get_detection_modules():
            modules.append({"classname": type(module).__name__, "title": module.name})
        if args.outform == "json":
            print(json.dumps(modules))
        else:
            for module_data in modules:
                print("{}: {}".format(module_data["classname"], module_data["title"]))
        sys.exit()

    if args.command == "help":
        parser.print_help()
        sys.exit()

    # Parse cmdline args
    validate_args(args)
    try:
        if args.command == "function-to-hash":
            contract_hash_to_address(args)
        config = set_config(args)
        leveldb_search(config, args)
        query_signature = args.__dict__.get("query_signature", None)
        solc_json = args.__dict__.get("solc_json", None)
        solv = args.__dict__.get("solv", None)
        disassembler = MythrilDisassembler(
            eth=config.eth,
            solc_version=solv,
            solc_settings_json=solc_json,
            enable_online_lookup=query_signature,
        )

        address = load_code(disassembler, args)
        execute_command(
            disassembler=disassembler, address=address, parser=parser, args=args
        )
    except CriticalError as ce:
        exit_with_error(args.__dict__.get("outform", "text"), str(ce))
    except Exception:
        exit_with_error(args.__dict__.get("outform", "text"), traceback.format_exc())


if __name__ == "__main__":
    main()<|MERGE_RESOLUTION|>--- conflicted
+++ resolved
@@ -689,11 +689,7 @@
             disable_dependency_pruning=args.disable_dependency_pruning,
             use_onchain_data=not args.no_onchain_data,
             solver_timeout=args.solver_timeout,
-<<<<<<< HEAD
-=======
             parallel_solving=args.parallel_solving,
-            enable_coverage_strategy=args.enable_coverage_strategy,
->>>>>>> 7c34f300
             custom_modules_directory=args.custom_modules_directory
             if args.custom_modules_directory
             else "",
