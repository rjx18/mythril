--- conflicted
+++ resolved
@@ -16,11 +16,8 @@
 
 import mythril.support.signatures as sigs
 from argparse import ArgumentParser, Namespace
-<<<<<<< HEAD
 
 from mythril import mythx
-=======
->>>>>>> 5448e48f
 from mythril.exceptions import AddressNotFoundError, CriticalError
 from mythril.mythril import (
     MythrilAnalyzer,
@@ -32,20 +29,14 @@
 
 ANALYZE_LIST = ("analyze", "a")
 DISASSEMBLE_LIST = ("disassemble", "d")
-<<<<<<< HEAD
 PRO_LIST = ("pro", "p")
-=======
->>>>>>> 5448e48f
 
 log = logging.getLogger(__name__)
 
 COMMAND_LIST = (
     ANALYZE_LIST
     + DISASSEMBLE_LIST
-<<<<<<< HEAD
     + PRO_LIST
-=======
->>>>>>> 5448e48f
     + (
         "read-storage",
         "leveldb-search",
@@ -54,10 +45,7 @@
         "version",
         "truffle",
         "help",
-<<<<<<< HEAD
         "pro",
-=======
->>>>>>> 5448e48f
     )
 )
 
@@ -89,18 +77,13 @@
     sys.exit()
 
 
-<<<<<<< HEAD
 def get_runtime_input_parser() -> ArgumentParser:
-=======
-def get_input_parser() -> ArgumentParser:
->>>>>>> 5448e48f
     """
     Returns Parser which handles input
     :return: Parser which handles input
     """
     parser = ArgumentParser(add_help=False)
     parser.add_argument(
-<<<<<<< HEAD
         "-a",
         "--address",
         help="pull contract from the blockchain",
@@ -121,8 +104,6 @@
     """
     parser = ArgumentParser(add_help=False)
     parser.add_argument(
-=======
->>>>>>> 5448e48f
         "-c",
         "--code",
         help='hex-encoded bytecode string ("6060604052...")',
@@ -135,26 +116,9 @@
         metavar="BYTECODEFILE",
         type=argparse.FileType("r"),
     )
-<<<<<<< HEAD
     return parser
 
 
-=======
-    parser.add_argument(
-        "-a",
-        "--address",
-        help="pull contract from the blockchain",
-        metavar="CONTRACT_ADDRESS",
-    )
-    parser.add_argument(
-        "--bin-runtime",
-        action="store_true",
-        help="Only when -c or -f is used. Consider the input bytecode as binary runtime code, default being the contract creation bytecode.",
-    )
-    return parser
-
-
->>>>>>> 5448e48f
 def get_output_parser() -> ArgumentParser:
     """
     Get parser which handles output
@@ -212,7 +176,6 @@
 
 def main() -> None:
     """The main CLI interface entry point."""
-<<<<<<< HEAD
 
     rpc_parser = get_rpc_parser()
     utilities_parser = get_utilities_parser()
@@ -325,101 +288,14 @@
     :return:
     """
 
-=======
-
-    rpc_parser = get_rpc_parser()
-    utilities_parser = get_utilities_parser()
-    input_parser = get_input_parser()
-    output_parser = get_output_parser()
-    parser = argparse.ArgumentParser(
-        description="Security analysis of Ethereum smart contracts"
-    )
-    parser.add_argument("--epic", action="store_true", help=argparse.SUPPRESS)
-    parser.add_argument(
-        "-v", type=int, help="log level (0-5)", metavar="LOG_LEVEL", default=2
-    )
-
-    subparsers = parser.add_subparsers(dest="command", help="Commands")
-    analyzer_parser = subparsers.add_parser(
-        ANALYZE_LIST[0],
-        help="Triggers the analysis of the smart contract",
-        parents=[rpc_parser, utilities_parser, input_parser, output_parser],
-        aliases=ANALYZE_LIST[1:],
-    )
-    create_analyzer_parser(analyzer_parser)
-
-    disassemble_parser = subparsers.add_parser(
-        DISASSEMBLE_LIST[0],
-        help="Disassembles the smart contract",
-        aliases=DISASSEMBLE_LIST[1:],
-        parents=[rpc_parser, utilities_parser, input_parser],
-    )
-    create_disassemble_parser(disassemble_parser)
-
-    read_storage_parser = subparsers.add_parser(
-        "read-storage",
-        help="Retrieves storage slots from a given address through rpc",
-        parents=[rpc_parser],
-    )
-    leveldb_search_parser = subparsers.add_parser(
-        "leveldb-search", help="Searches the code fragment in local leveldb"
-    )
-    contract_func_to_hash = subparsers.add_parser(
-        "function-to-hash", help="Returns the hash signature of the function"
-    )
-    contract_hash_to_addr = subparsers.add_parser(
-        "hash-to-address",
-        help="converts the hashes in the blockchain to ethereum address",
-    )
-    subparsers.add_parser(
-        "version", parents=[output_parser], help="Outputs the version"
-    )
-    create_read_storage_parser(read_storage_parser)
-    create_hash_to_addr_parser(contract_hash_to_addr)
-    create_func_to_hash_parser(contract_func_to_hash)
-    create_leveldb_parser(leveldb_search_parser)
-
-    subparsers.add_parser("truffle", parents=[analyzer_parser], add_help=False)
-    subparsers.add_parser("help", add_help=False)
-
-    # Get config values
-
-    args = parser.parse_args()
-    parse_args_and_execute(parser=parser, args=args)
-
-
-def create_disassemble_parser(parser: ArgumentParser):
-    """
-    Modify parser to handle disassembly
-    :param parser:
-    :return:
-    """
-    parser.add_argument("solidity_file", nargs="*")
-
-
-def create_read_storage_parser(read_storage_parser: ArgumentParser):
-    """
-    Modify parser to handle storage slots
-    :param read_storage_parser:
-    :return:
-    """
-
->>>>>>> 5448e48f
     read_storage_parser.add_argument(
         "storage_slots",
         help="read state variables from storage index",
         metavar="INDEX,NUM_SLOTS,[array] / mapping,INDEX,[KEY1, KEY2...]",
-<<<<<<< HEAD
     )
     read_storage_parser.add_argument(
         "address", help="contract address", metavar="ADDRESS"
     )
-=======
-    )
-    read_storage_parser.add_argument(
-        "address", help="contract address", metavar="ADDRESS"
-    )
->>>>>>> 5448e48f
 
 
 def create_leveldb_parser(parser: ArgumentParser):
@@ -711,7 +587,6 @@
         )
         print(storage)
 
-<<<<<<< HEAD
     elif args.command in PRO_LIST:
         mode = "full" if args.full else "quick"
         report = mythx.analyze(disassembler.contracts, mode)
@@ -723,8 +598,6 @@
         }
         print(outputs[args.outform])
 
-=======
->>>>>>> 5448e48f
     elif args.command in DISASSEMBLE_LIST:
         if disassembler.contracts[0].code:
             print("Runtime Disassembly: \n" + disassembler.contracts[0].get_easm())
@@ -738,10 +611,7 @@
             address=address,
             max_depth=args.max_depth,
             execution_timeout=args.execution_timeout,
-<<<<<<< HEAD
-=======
             loop_bound=args.loop_bound,
->>>>>>> 5448e48f
             create_timeout=args.create_timeout,
             enable_iprof=args.enable_iprof,
             disable_dependency_pruning=args.disable_dependency_pruning,
