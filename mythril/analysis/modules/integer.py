"""This module contains the detection code for integer overflows and
underflows."""
from mythril.analysis import solver
from mythril.analysis.report import Issue
from mythril.analysis.swc_data import INTEGER_OVERFLOW_AND_UNDERFLOW
from mythril.exceptions import UnsatError
from mythril.laser.ethereum.state.global_state import GlobalState
from mythril.laser.ethereum.taint_analysis import TaintRunner
from mythril.analysis.modules.base import DetectionModule


from mythril.laser.smt import (
    BVAddNoOverflow,
    BVSubNoUnderflow,
    BVMulNoOverflow,
    BitVec,
    symbol_factory,
    Not,
    Expression,
)

import copy
import logging


log = logging.getLogger(__name__)


class OverUnderflowAnnotation:
    def __init__(self, overflowing_state: GlobalState, operator: str, constraint):
        self.overflowing_state = overflowing_state
        self.operator = operator
        self.constraint = constraint


class IntegerOverflowUnderflowModule(DetectionModule):
    """This module searches for integer over- and underflows."""

    def __init__(self):
        """"""
        super().__init__(
            name="Integer Overflow and Underflow",
            swc_id=INTEGER_OVERFLOW_AND_UNDERFLOW,
            description=(
                "For every SUB instruction, check if there's a possible state "
                "where op1 > op0. For every ADD, MUL instruction, check if "
                "there's a possible state where op1 + op0 > 2^32 - 1"
            ),
            entrypoint="callback",
            pre_hooks=["ADD", "MUL", "SUB", "SSTORE", "JUMPI"],
        )

    def execute(self, state: GlobalState):
        """Executes analysis module for integer underflow and integer overflow.

        :param state: Statespace to analyse
        :return: Found issues
        """
        if state.get_current_instruction()["opcode"] == "ADD":
            self._handle_add(state)
        elif state.get_current_instruction()["opcode"] == "MUL":
            self._handle_mul(state)
        elif state.get_current_instruction()["opcode"] == "SUB":
            self._handle_sub(state)
        elif state.get_current_instruction()["opcode"] == "SSTORE":
            self._handle_sstore(state)
        elif state.get_current_instruction()["opcode"] == "JUMPI":
            self._handle_jumpi(state)

    def _handle_add(self, state):
        stack = state.mstate.stack
        op0, op1 = (
            self._make_bitvec_if_not(stack, -1),
            self._make_bitvec_if_not(stack, -2),
        )
        c = Not(BVAddNoOverflow(op0, op1, False))

        # Check satisfiable
        model = self._try_constraints(state.node.constraints, [c])
        if model is None:
            return

        annotation = OverUnderflowAnnotation(state, "add", c)
        op0.annotate(annotation)

    def _handle_mul(self, state):
        stack = state.mstate.stack
        op0, op1 = (
            self._make_bitvec_if_not(stack, -1),
            self._make_bitvec_if_not(stack, -2),
        )

        c = Not(BVMulNoOverflow(op0, op1, False))

        # Check satisfiable
        model = self._try_constraints(state.node.constraints, [c])
        if model is None:
            return

        annotation = OverUnderflowAnnotation(state, "multiply", c)
        op0.annotate(annotation)

    def _handle_sub(self, state):
        stack = state.mstate.stack
        op0, op1 = (
            self._make_bitvec_if_not(stack, -1),
            self._make_bitvec_if_not(stack, -2),
        )
        c = Not(BVSubNoUnderflow(op0, op1, False))

        # Check satisfiable
        model = self._try_constraints(state.node.constraints, [c])
        if model is None:
            return

        annotation = OverUnderflowAnnotation(state, "subtraction", c)
        op0.annotate(annotation)

    @staticmethod
    def _make_bitvec_if_not(stack, index):
        value = stack[index]
        if isinstance(value, BitVec):
            return value
        stack[index] = symbol_factory.BitVecVal(value, 256)
        return stack[index]

    def _handle_sstore(self, state):
        stack = state.mstate.stack
        value = stack[-2]

        if not isinstance(value, Expression):
            return

        for annotation in value.annotations:
            if not isinstance(annotation, OverUnderflowAnnotation):
                continue

            _type = "Underflow" if annotation.operator == "subtraction" else "Overflow"
            ostate = annotation.overflowing_state
            node = ostate.node

            description_tail = "The binary {} operation can result in an integer {}.\n".format(
                annotation.operator, _type.lower()
            )

            issue = Issue(
                contract=node.contract_name,
                function_name=node.function_name,
                address=ostate.get_current_instruction()["address"],
                swc_id=INTEGER_OVERFLOW_AND_UNDERFLOW,
                bytecode=ostate.environment.code.bytecode,
                title="Integer {}".format(_type),
                severity="High",
                description_head="The {} can {}.".format(
                    annotation.operator, _type.lower()
                ),
                description_tail=description_tail,
                gas_used=(state.mstate.min_gas_used, state.mstate.max_gas_used),
            )

            try:
                issue.debug = str(
                    solver.get_transaction_sequence(
                        state, node.constraints + [annotation.constraint]
                    )
                )
            except UnsatError:
                return
            self._issues.append(issue)

    def _handle_jumpi(self, state):
        stack = state.mstate.stack
        value = stack[-2]

        for annotation in value.annotations:
            if not isinstance(annotation, OverUnderflowAnnotation):
                continue
            ostate = annotation.overflowing_state
            node = ostate.node
<<<<<<< HEAD

            description_tail = "The binary {} operation can result in an integer overflow.\n".format(
                annotation.operator
=======
            title = (
                "Integer Underflow"
                if annotation.operator == "subtraction"
                else "Integer Overflow"
>>>>>>> e88295cb
            )

            issue = Issue(
                contract=node.contract_name,
                function_name=node.function_name,
                address=ostate.get_current_instruction()["address"],
                swc_id=INTEGER_OVERFLOW_AND_UNDERFLOW,
                bytecode=ostate.environment.code.bytecode,
<<<<<<< HEAD
                title="Integer Overflow",
                severity="High",
                description_head="The {} can overflow.".format(annotation.operator),
                description_tail=description_tail,
=======
                title=title,
                _type="Warning",
>>>>>>> e88295cb
                gas_used=(state.mstate.min_gas_used, state.mstate.max_gas_used),
            )

            try:
                issue.debug = str(
                    solver.get_transaction_sequence(
                        state, node.constraints + [annotation.constraint]
                    )
                )
            except UnsatError:
                return
            self._issues.append(issue)

    @staticmethod
    def _try_constraints(constraints, new_constraints):
        """
        Tries new constraints
        :return Model if satisfiable otherwise None
        """
        try:
            return solver.get_model(constraints + new_constraints)
        except UnsatError:
            return None


detector = IntegerOverflowUnderflowModule()<|MERGE_RESOLUTION|>--- conflicted
+++ resolved
@@ -177,16 +177,14 @@
                 continue
             ostate = annotation.overflowing_state
             node = ostate.node
-<<<<<<< HEAD
 
             description_tail = "The binary {} operation can result in an integer overflow.\n".format(
                 annotation.operator
-=======
+            )
             title = (
                 "Integer Underflow"
                 if annotation.operator == "subtraction"
                 else "Integer Overflow"
->>>>>>> e88295cb
             )
 
             issue = Issue(
@@ -195,15 +193,10 @@
                 address=ostate.get_current_instruction()["address"],
                 swc_id=INTEGER_OVERFLOW_AND_UNDERFLOW,
                 bytecode=ostate.environment.code.bytecode,
-<<<<<<< HEAD
-                title="Integer Overflow",
+                title=title,
                 severity="High",
                 description_head="The {} can overflow.".format(annotation.operator),
                 description_tail=description_tail,
-=======
-                title=title,
-                _type="Warning",
->>>>>>> e88295cb
                 gas_used=(state.mstate.min_gas_used, state.mstate.max_gas_used),
             )
 
