from mythril.analysis.report import Issue
from mythril.analysis.swc_data import UNCHECKED_RET_VAL

from mythril.laser.ethereum.svm import NodeFlags
import logging
import re


"""
MODULE DESCRIPTION:

Test whether CALL return value is checked.

For direct calls, the Solidity compiler auto-generates this check. E.g.:

    Alice c = Alice(address);
    c.ping(42);

Here the CALL will be followed by IZSERO(retval), if retval = ZERO then state is reverted.

For low-level-calls this check is omitted. E.g.:

    c.call.value(0)(bytes4(sha3("ping(uint256)")),1);

"""


def execute(statespace):

    logging.debug("Executing module: UNCHECKED_RETVAL")

    issues = []

    for k in statespace.nodes:

        node = statespace.nodes[k]

        if NodeFlags.CALL_RETURN in node.flags:

            retval_checked = False

            for state in node.states:

                instr = state.get_current_instruction()

                if instr["opcode"] == "ISZERO" and re.search(
                    r"retval", str(state.mstate.stack[-1])
                ):
                    retval_checked = True
                    break

            if not retval_checked:

                address = state.get_current_instruction()["address"]
                issue = Issue(
                    contract=node.contract_name,
<<<<<<< HEAD
                    function=node.function_name,
                    address=address,
=======
                    function_name=node.function_name,
                    address=address,
                    bytecode=state.environment.code.bytecode,
>>>>>>> 22954508
                    title="Unchecked CALL return value",
                    swc_id=UNCHECKED_RET_VAL,
                )

                issue.description = (
                    "The return value of an external call is not checked. "
                    "Note that execution continue even if the called contract throws."
                )

                issues.append(issue)

        else:

            n_states = len(node.states)

            for idx in range(
                0, n_states - 1
            ):  # Ignore CALLs at last position in a node

                state = node.states[idx]
                instr = state.get_current_instruction()

                if instr["opcode"] == "CALL":

                    retval_checked = False

                    for _idx in range(idx, idx + 10):

                        try:
                            _state = node.states[_idx]
                            _instr = _state.get_current_instruction()

                            if _instr["opcode"] == "ISZERO" and re.search(
                                r"retval", str(_state.mstate.stack[-1])
                            ):
                                retval_checked = True
                                break

                        except IndexError:
                            break

                    if not retval_checked:

                        address = instr["address"]
                        issue = Issue(
                            contract=node.contract_name,
<<<<<<< HEAD
                            function=node.function_name,
=======
                            function_name=node.function_name,
                            bytecode=state.environment.code.bytecode,
>>>>>>> 22954508
                            address=address,
                            title="Unchecked CALL return value",
                            swc_id=UNCHECKED_RET_VAL,
                        )

                        issue.description = (
                            "The return value of an external call is not checked. "
                            "Note that execution continue even if the called contract throws."
                        )

                        issues.append(issue)

    return issues<|MERGE_RESOLUTION|>--- conflicted
+++ resolved
@@ -54,14 +54,9 @@
                 address = state.get_current_instruction()["address"]
                 issue = Issue(
                     contract=node.contract_name,
-<<<<<<< HEAD
-                    function=node.function_name,
-                    address=address,
-=======
                     function_name=node.function_name,
                     address=address,
                     bytecode=state.environment.code.bytecode,
->>>>>>> 22954508
                     title="Unchecked CALL return value",
                     swc_id=UNCHECKED_RET_VAL,
                 )
@@ -108,12 +103,8 @@
                         address = instr["address"]
                         issue = Issue(
                             contract=node.contract_name,
-<<<<<<< HEAD
-                            function=node.function_name,
-=======
                             function_name=node.function_name,
                             bytecode=state.environment.code.bytecode,
->>>>>>> 22954508
                             address=address,
                             title="Unchecked CALL return value",
                             swc_id=UNCHECKED_RET_VAL,
