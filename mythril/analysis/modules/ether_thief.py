"""This module contains the detection code for unauthorized ether
withdrawal."""
import logging
from copy import copy

from mythril.analysis import solver
from mythril.analysis.modules.base import DetectionModule
from mythril.analysis.report import Issue
from mythril.laser.ethereum.transaction.symbolic import ATTACKER_ADDRESS
from mythril.analysis.swc_data import UNPROTECTED_ETHER_WITHDRAWAL
from mythril.exceptions import UnsatError
from mythril.laser.ethereum.state.global_state import GlobalState
from mythril.laser.smt import UGT, symbol_factory, UGE

log = logging.getLogger(__name__)

DESCRIPTION = """

Search for cases where Ether can be withdrawn to a user-specified address.

An issue is reported if:

- The transaction sender does not match contract creator;
- The sender address can be chosen arbitrarily;
- The receiver address is identical to the sender address;
- The sender can withdraw *more* than the total amount they sent over all transactions.

"""


class EtherThief(DetectionModule):
    """This module search for cases where Ether can be withdrawn to a user-
    specified address."""

    def __init__(self):
        """"""
        super().__init__(
            name="Ether Thief",
            swc_id=UNPROTECTED_ETHER_WITHDRAWAL,
            description=DESCRIPTION,
            entrypoint="callback",
            pre_hooks=["CALL"],
        )

    def reset_module(self):
        """
        Resets the module by clearing everything
        :return:
        """
        super().reset_module()

    def _execute(self, state: GlobalState) -> None:
        """

        :param state:
        :return:
        """
        if state.get_current_instruction()["address"] in self._cache:
            return
        issues = self._analyze_state(state)
        for issue in issues:
            self._cache.add(issue.address)
        self._issues.extend(issues)

    @staticmethod
    def _analyze_state(state):
        """

        :param state:
        :return:
        """
        state = copy(state)
        instruction = state.get_current_instruction()

<<<<<<< HEAD
=======
        if instruction["opcode"] != "CALL":
            return []

>>>>>>> 974f2f10
        value = state.mstate.stack[-3]
        target = state.mstate.stack[-2]

        constraints = copy(state.mstate.constraints)

<<<<<<< HEAD
=======
        for tx in state.world_state.transaction_sequence:
            """
            Constraint: The call value must be greater than the sum of Ether sent by the attacker over all
            transactions. This prevents false positives caused by legitimate refund functions.
            Also constrain the addition from overflowing (otherwise the solver produces solutions with
            ridiculously high call values).
            """
            constraints += [
                BVAddNoOverflow(eth_sent_by_attacker, tx.call_value, signed=False)
            ]
            eth_sent_by_attacker = Sum(
                eth_sent_by_attacker,
                tx.call_value * If(tx.caller == ATTACKER_ADDRESS, 1, 0),
            )

            """
            Constraint: All transactions must originate from regular users (not the creator/owner).
            This prevents false positives where the owner willingly transfers ownership to another address.
            """

            if not isinstance(tx, ContractCreationTransaction):
                constraints += [tx.caller != CREATOR_ADDRESS]

>>>>>>> 974f2f10
        """
        Require that the current transaction is sent by the attacker and
        that the Ether sent to the attacker's address is greater than the
        amount of Ether the attacker sent.
        """
        attacker_address_bitvec = symbol_factory.BitVecVal(ATTACKER_ADDRESS, 256)

        constraints += [
            UGE(
                state.world_state.balances[state.environment.active_account.address],
                value,
            )
        ]
        state.world_state.balances[attacker_address_bitvec] += value
        state.world_state.balances[state.environment.active_account.address] -= value

        constraints += [
            UGT(
                state.world_state.balances[attacker_address_bitvec],
                state.world_state.starting_balances[attacker_address_bitvec],
            ),
            target == ATTACKER_ADDRESS,
            state.current_transaction.caller == ATTACKER_ADDRESS,
        ]

        try:
            transaction_sequence = solver.get_transaction_sequence(state, constraints)

            issue = Issue(
                contract=state.environment.active_account.contract_name,
                function_name=state.environment.active_function_name,
                address=instruction["address"],
                swc_id=UNPROTECTED_ETHER_WITHDRAWAL,
                title="Unprotected Ether Withdrawal",
                severity="High",
                bytecode=state.environment.code.bytecode,
                description_head="Anyone can withdraw ETH from the contract account.",
                description_tail="Arbitrary senders other than the contract creator can withdraw ETH from the contract"
                + " account without previously having sent an equivalent amount of ETH to it. This is likely to be"
                + " a vulnerability.",
                transaction_sequence=transaction_sequence,
                gas_used=(state.mstate.min_gas_used, state.mstate.max_gas_used),
            )
        except UnsatError:
            log.debug("No model found")
            return []

        return [issue]


detector = EtherThief()<|MERGE_RESOLUTION|>--- conflicted
+++ resolved
@@ -72,43 +72,11 @@
         state = copy(state)
         instruction = state.get_current_instruction()
 
-<<<<<<< HEAD
-=======
-        if instruction["opcode"] != "CALL":
-            return []
-
->>>>>>> 974f2f10
         value = state.mstate.stack[-3]
         target = state.mstate.stack[-2]
 
         constraints = copy(state.mstate.constraints)
 
-<<<<<<< HEAD
-=======
-        for tx in state.world_state.transaction_sequence:
-            """
-            Constraint: The call value must be greater than the sum of Ether sent by the attacker over all
-            transactions. This prevents false positives caused by legitimate refund functions.
-            Also constrain the addition from overflowing (otherwise the solver produces solutions with
-            ridiculously high call values).
-            """
-            constraints += [
-                BVAddNoOverflow(eth_sent_by_attacker, tx.call_value, signed=False)
-            ]
-            eth_sent_by_attacker = Sum(
-                eth_sent_by_attacker,
-                tx.call_value * If(tx.caller == ATTACKER_ADDRESS, 1, 0),
-            )
-
-            """
-            Constraint: All transactions must originate from regular users (not the creator/owner).
-            This prevents false positives where the owner willingly transfers ownership to another address.
-            """
-
-            if not isinstance(tx, ContractCreationTransaction):
-                constraints += [tx.caller != CREATOR_ADDRESS]
-
->>>>>>> 974f2f10
         """
         Require that the current transaction is sent by the attacker and
         that the Ether sent to the attacker's address is greater than the
