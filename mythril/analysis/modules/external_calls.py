--- conflicted
+++ resolved
@@ -1,11 +1,9 @@
 """This module contains the detection code for potentially insecure low-level
 calls."""
-import logging
 
 from mythril.analysis import solver
 from mythril.analysis.swc_data import REENTRANCY
 from mythril.analysis.modules.base import DetectionModule
-from mythril.analysis.report import Issue
 from mythril.laser.smt import UGT, symbol_factory
 from mythril.laser.ethereum.state.global_state import GlobalState
 from mythril.exceptions import UnsatError
@@ -107,11 +105,7 @@
         super().__init__(
             name="External calls",
             swc_id=REENTRANCY,
-<<<<<<< HEAD
             description=DESCRIPTION,
-=======
-            description=(DESCRIPTION),
->>>>>>> 6b58164b
             entrypoint="callback",
             pre_hooks=["CALL"],
         )
