--- conflicted
+++ resolved
@@ -31,23 +31,14 @@
     def issues(self) -> list:
         return self._issues
 
-<<<<<<< HEAD
     def execute(self, state: GlobalState) -> list:
+        log.debug("Executing module: DEPENDENCE_ON_PREDICTABLE_VARS")
         self._issues.extend(_analyze_states(state))
         return self.issues
-=======
-        log.debug("Executing module: DEPENDENCE_ON_PREDICTABLE_VARS")
->>>>>>> 02a8ae97
 
 
 detector = PredictableDependenceModule()
 
-<<<<<<< HEAD
-=======
-            if "callvalue" in str(call.value):
-                log.debug("[DEPENDENCE_ON_PREDICTABLE_VARS] Skipping refund function")
-                continue
->>>>>>> 02a8ae97
 
 def _analyze_states(state: GlobalState) -> list:
     issues = []
@@ -55,7 +46,7 @@
     if call is None:
         return []
     if "callvalue" in str(call.value):
-        logging.debug("[DEPENDENCE_ON_PREDICTABLE_VARS] Skipping refund function")
+        log.debug("[DEPENDENCE_ON_PREDICTABLE_VARS] Skipping refund function")
         return []
 
     # We're only interested in calls that send Ether
@@ -194,121 +185,14 @@
 def solve(call: Call) -> bool:
     try:
         model = solver.get_model(call.node.constraints)
-        logging.debug("[DEPENDENCE_ON_PREDICTABLE_VARS] MODEL: " + str(model))
+        log.debug("[DEPENDENCE_ON_PREDICTABLE_VARS] MODEL: " + str(model))
         pretty_model = solver.pretty_print_model(model)
 
-        logging.debug(
+        log.debug(
             "[DEPENDENCE_ON_PREDICTABLE_VARS] main model: \n%s" % pretty_model
         )
         return True
 
-<<<<<<< HEAD
     except UnsatError:
-        logging.debug("[DEPENDENCE_ON_PREDICTABLE_VARS] no model found")
+        log.debug("[DEPENDENCE_ON_PREDICTABLE_VARS] no model found")
         return False
-=======
-            # Second check: blockhash
-
-            for constraint in call.node.constraints[:] + [call.to]:
-                if "blockhash" in str(constraint):
-                    description = "In the function `" + call.node.function_name + "` "
-                    if "number" in str(constraint):
-                        m = re.search(r"blockhash\w+(\s-\s(\d+))*", str(constraint))
-                        if m and self.solve(call):
-
-                            found = m.group(1)
-
-                            if found:  # block.blockhash(block.number - N)
-                                description += (
-                                    "predictable expression 'block.blockhash(block.number - "
-                                    + m.group(2)
-                                    + ")' is used to determine Ether recipient"
-                                )
-                                if int(m.group(2)) > 255:
-                                    description += ", this expression will always be equal to zero."
-                            elif "storage" in str(
-                                constraint
-                            ):  # block.blockhash(block.number - storage_0)
-                                description += (
-                                    "predictable expression 'block.blockhash(block.number - "
-                                    + "some_storage_var)' is used to determine Ether recipient"
-                                )
-                            else:  # block.blockhash(block.number)
-                                description += (
-                                    "predictable expression 'block.blockhash(block.number)'"
-                                    + " is used to determine Ether recipient"
-                                )
-                                description += (
-                                    ", this expression will always be equal to zero."
-                                )
-
-                            issue = Issue(
-                                contract=call.node.contract_name,
-                                function_name=call.node.function_name,
-                                address=address,
-                                bytecode=call.state.environment.code.bytecode,
-                                title="Dependence on predictable variable",
-                                _type="Warning",
-                                description=description,
-                                swc_id=PREDICTABLE_VARS_DEPENDENCE,
-                                gas_used=(
-                                    call.state.mstate.min_gas_used,
-                                    call.state.mstate.max_gas_used,
-                                ),
-                            )
-                            issues.append(issue)
-                            break
-                    else:
-                        r = re.search(r"storage_([a-z0-9_&^]+)", str(constraint))
-                        if r:  # block.blockhash(storage_0)
-
-                            """
-                            We actually can do better here by adding a constraint blockhash_block_storage_0 == 0
-                            and checking model satisfiability. When this is done, severity can be raised
-                            from 'Informational' to 'Warning'.
-                            Checking that storage at given index can be tainted is not necessary, since it usually contains
-                            block.number of the 'commit' transaction in commit-reveal workflow.
-                            """
-
-                            index = r.group(1)
-                            if index and self.solve(call):
-                                description += (
-                                    "block.blockhash() is calculated using a value from storage "
-                                    "at index {}".format(index)
-                                )
-                                issue = Issue(
-                                    contract=call.node.contract_name,
-                                    function_name=call.node.function_name,
-                                    address=address,
-                                    bytecode=call.state.environment.code.bytecode,
-                                    title="Dependence on predictable variable",
-                                    _type="Informational",
-                                    description=description,
-                                    swc_id=PREDICTABLE_VARS_DEPENDENCE,
-                                    gas_used=(
-                                        call.state.mstate.min_gas_used,
-                                        call.state.mstate.max_gas_used,
-                                    ),
-                                )
-                                issues.append(issue)
-                                break
-        return issues
-
-    def solve(self, call):
-        try:
-            model = solver.get_model(call.node.constraints)
-            log.debug("[DEPENDENCE_ON_PREDICTABLE_VARS] MODEL: " + str(model))
-            pretty_model = solver.pretty_print_model(model)
-
-            log.debug(
-                "[DEPENDENCE_ON_PREDICTABLE_VARS] main model: \n%s" % pretty_model
-            )
-            return True
-
-        except UnsatError:
-            log.debug("[DEPENDENCE_ON_PREDICTABLE_VARS] no model found")
-            return False
-
-
-detector = PredictableDependenceModule()
->>>>>>> 02a8ae97
