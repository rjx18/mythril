--- conflicted
+++ resolved
@@ -100,15 +100,11 @@
         return issue
 
     def add_code_info(self, contract):
-<<<<<<< HEAD
+        """
+
+        :param contract:
+        """
         if self.address and isinstance(contract, SolidityContract):
-=======
-        """
-
-        :param contract:
-        """
-        if self.address:
->>>>>>> e88295cb
             codeinfo = contract.get_source_info(
                 self.address, constructor=(self.function == "constructor")
             )
@@ -127,15 +123,11 @@
         loader=PackageLoader("mythril.analysis"), trim_blocks=True
     )
 
-<<<<<<< HEAD
     def __init__(self, verbose=False, source=None):
-=======
-    def __init__(self, verbose=False):
         """
 
         :param verbose:
         """
->>>>>>> e88295cb
         self.issues = {}
         self.verbose = verbose
         self.solc_version = ""
@@ -187,9 +179,10 @@
         return json.dumps(result, sort_keys=True)
 
     def as_swc_standard_format(self):
-<<<<<<< HEAD
-        """ Format defined for integration and correlation"""
-
+        """Format defined for integration and correlation.
+
+        :return:
+        """
         _issues = []
         sourceList = []
 
@@ -207,14 +200,6 @@
                 title = "Unspecified Security Issue"
 
             _issues.append(
-=======
-        """Format defined for integration and correlation.
-
-        :return:
-        """
-        result = {
-            "issues": [
->>>>>>> e88295cb
                 {
                     "swcID": issue.swc_id,
                     "swcTitle": title,
