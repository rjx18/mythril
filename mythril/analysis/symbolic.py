--- conflicted
+++ resolved
@@ -61,15 +61,13 @@
         )
 
         if isinstance(contract, SolidityContract):
-<<<<<<< HEAD
-            self.laser.sym_exec(creation_code=contract.creation_code, contract_name=contract.name)
-        elif isinstance(contract, ETHContract) and contract.creation_code:
-            self.laser.sym_exec(creation_code=contract.creation_code, contract_name=contract.name)
-=======
             self.laser.sym_exec(
                 creation_code=contract.creation_code, contract_name=contract.name
             )
->>>>>>> d75bed3a
+        elif isinstance(contract, ETHContract) and contract.creation_code:
+            self.laser.sym_exec(
+                creation_code=contract.creation_code, contract_name=contract.name
+            )
         else:
             self.laser.sym_exec(address)
 
