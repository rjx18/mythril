--- conflicted
+++ resolved
@@ -40,13 +40,10 @@
 parser.add_argument('-l', '--fire-lasers', action='store_true', help='detect vulnerabilities, use with -c or -a')
 parser.add_argument('-c', '--code', help='hex-encoded bytecode string ("6060604052...")', metavar='BYTECODE')
 parser.add_argument('-a', '--address', help='contract address')
-<<<<<<< HEAD
 parser.add_argument('-o', '--outfile')
 parser.add_argument('-g', '--graph', help='when disassembling, also generate a callgraph', metavar='OUTPUT_FILE')
 parser.add_argument('--ipc', help='use ipc interface', action='store_true')
-=======
 parser.add_argument('-v', type=int, help='log level (0-2)')
->>>>>>> c9e83bb0
 parser.add_argument('--data', help='message call input data for tracing')
 parser.add_argument('--search', help='search the contract database')
 parser.add_argument('--xrefs', help='get xrefs from contract in database', metavar='CONTRACT_HASH')
@@ -95,7 +92,6 @@
 
     try:
         disassembly = Disassembly(encoded_bytecode)
-        # instruction_list = asm.disassemble(util.safe_decode(encoded_bytecode))
     except binascii.Error:
         exitWithError("Disassembler: Invalid code string.")
 
