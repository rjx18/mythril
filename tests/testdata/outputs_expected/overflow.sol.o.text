<<<<<<< HEAD
==== Integer Overflow ====
SWC ID: 101
Severity: High
Contract: Unknown
Function name: sendeth(address,uint256)
PC address: 567
Estimated Gas Usage: 768 - 1053
The subtraction can overflow.
The binary subtraction operation can result in an integer overflow.

--------------------

=======
>>>>>>> e88295cb
==== Integer Underflow ====
SWC ID: 101
Severity: High
Contract: Unknown
Function name: sendeth(address,uint256)
PC address: 567
Estimated Gas Usage: 1299 - 1774
The subtraction can underflow.
The binary subtraction operation can result in an integer underflow.

--------------------

==== Integer Underflow ====
SWC ID: 101
Severity: High
Contract: Unknown
Function name: sendeth(address,uint256)
PC address: 649
Estimated Gas Usage: 1299 - 1774
The subtraction can underflow.
The binary subtraction operation can result in an integer underflow.

--------------------
<|MERGE_RESOLUTION|>--- conflicted
+++ resolved
@@ -1,18 +1,3 @@
-<<<<<<< HEAD
-==== Integer Overflow ====
-SWC ID: 101
-Severity: High
-Contract: Unknown
-Function name: sendeth(address,uint256)
-PC address: 567
-Estimated Gas Usage: 768 - 1053
-The subtraction can overflow.
-The binary subtraction operation can result in an integer overflow.
-
---------------------
-
-=======
->>>>>>> e88295cb
 ==== Integer Underflow ====
 SWC ID: 101
 Severity: High
