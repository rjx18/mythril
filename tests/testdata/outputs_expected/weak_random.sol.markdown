

## Dependence on predictable environment variable

- Type: Warning
- Contract: WeakRandom
- Function name: `_function_0xe9874106`
- PC address: 1285



### Description
<<<<<<< HEAD

In the function `'_function_0xe9874106'` the following predictable state variables are used to determine Ether recipient:
=======
In the function `_function_0xe9874106` the following predictable state variables are used to determine Ether recipient:
>>>>>>> 9f6caa50
- block.coinbase


In *<TESTDATA>/inputs/weak_random.sol:47*

```
winningAddress.transfer(prize)
```


## Ether send

- Type: Warning
- Contract: WeakRandom
- Function name: `_function_0xe9874106`
- PC address: 1285



### Description
<<<<<<< HEAD

In the function `'_function_0xe9874106'` a non-zero amount of Ether is sent to an address taken from storage slot 0.
There is a check on storage index 0. This storage slot can be written to by calling the function 'fallback'.
=======
In the function `_function_0xe9874106` a non-zero amount of Ether is sent to an address taken from storage slot 0.
There is a check on storage index 0. This storage slot can be written to by calling the function `fallback`.
>>>>>>> 9f6caa50

There is a check on storage index 1. This storage slot can be written to by calling the function `fallback`.
There is a check on storage index 1. This storage slot can be written to by calling the function `fallback`.

In *<TESTDATA>/inputs/weak_random.sol:47*

```
winningAddress.transfer(prize)
```


## Exception state

- Type: Informational
- Contract: WeakRandom
- Function name: `fallback`
- PC address: 356



### Description
<<<<<<< HEAD

A reachable exception (opcode 0xfe) has been detected. This can be caused by type errors, division by zero, out-of-bounds array access, or assert violations. This is acceptable in most situations. Note however that assert() should only be used to check invariants. Use require() for regular input checking. 
=======
A reachable exception (opcode 0xfe) has been detected. This can be caused by type errors, division by zero, out-of-bounds array access, or assert violations. This is acceptable in most situations. Note however that `assert()` should only be used to check invariants. Use `require()` for regular input checking. 
>>>>>>> 9f6caa50

In *<TESTDATA>/inputs/weak_random.sol:11*

```
prize / totalTickets
```


## Exception state

- Type: Informational
- Contract: WeakRandom
- Function name: `_function_0xe9874106`
- PC address: 146



### Description
<<<<<<< HEAD

A reachable exception (opcode 0xfe) has been detected. This can be caused by type errors, division by zero, out-of-bounds array access, or assert violations. This is acceptable in most situations. Note however that assert() should only be used to check invariants. Use require() for regular input checking. 
=======
A reachable exception (opcode 0xfe) has been detected. This can be caused by type errors, division by zero, out-of-bounds array access, or assert violations. This is acceptable in most situations. Note however that `assert()` should only be used to check invariants. Use `require()` for regular input checking. 
>>>>>>> 9f6caa50

In *<TESTDATA>/inputs/weak_random.sol:11*

```
prize / totalTickets
```


## Integer Overflow 

- Type: Warning
- Contract: WeakRandom
- Function name: `_function_0xe9874106`
- PC address: 1216



### Description

A possible integer overflow exists in the function `_function_0xe9874106`.
The addition or multiplication may result in a value higher than the maximum representable integer.

In *<TESTDATA>/inputs/weak_random.sol:45*

```
gameId++
```


## Integer Overflow 

- Type: Warning
- Contract: WeakRandom
- Function name: `_function_0xe9874106`
- PC address: 262



### Description

A possible integer overflow exists in the function `_function_0xe9874106`.
The addition or multiplication may result in a value higher than the maximum representable integer.

In *<TESTDATA>/inputs/weak_random.sol:22*

```
contestants[currTicket] = Contestant(msg.sender, gameId)
```<|MERGE_RESOLUTION|>--- conflicted
+++ resolved
@@ -10,12 +10,7 @@
 
 
 ### Description
-<<<<<<< HEAD
-
-In the function `'_function_0xe9874106'` the following predictable state variables are used to determine Ether recipient:
-=======
 In the function `_function_0xe9874106` the following predictable state variables are used to determine Ether recipient:
->>>>>>> 9f6caa50
 - block.coinbase
 
 
@@ -36,14 +31,8 @@
 
 
 ### Description
-<<<<<<< HEAD
-
-In the function `'_function_0xe9874106'` a non-zero amount of Ether is sent to an address taken from storage slot 0.
-There is a check on storage index 0. This storage slot can be written to by calling the function 'fallback'.
-=======
 In the function `_function_0xe9874106` a non-zero amount of Ether is sent to an address taken from storage slot 0.
 There is a check on storage index 0. This storage slot can be written to by calling the function `fallback`.
->>>>>>> 9f6caa50
 
 There is a check on storage index 1. This storage slot can be written to by calling the function `fallback`.
 There is a check on storage index 1. This storage slot can be written to by calling the function `fallback`.
@@ -65,12 +54,7 @@
 
 
 ### Description
-<<<<<<< HEAD
-
-A reachable exception (opcode 0xfe) has been detected. This can be caused by type errors, division by zero, out-of-bounds array access, or assert violations. This is acceptable in most situations. Note however that assert() should only be used to check invariants. Use require() for regular input checking. 
-=======
 A reachable exception (opcode 0xfe) has been detected. This can be caused by type errors, division by zero, out-of-bounds array access, or assert violations. This is acceptable in most situations. Note however that `assert()` should only be used to check invariants. Use `require()` for regular input checking. 
->>>>>>> 9f6caa50
 
 In *<TESTDATA>/inputs/weak_random.sol:11*
 
@@ -89,12 +73,7 @@
 
 
 ### Description
-<<<<<<< HEAD
-
-A reachable exception (opcode 0xfe) has been detected. This can be caused by type errors, division by zero, out-of-bounds array access, or assert violations. This is acceptable in most situations. Note however that assert() should only be used to check invariants. Use require() for regular input checking. 
-=======
 A reachable exception (opcode 0xfe) has been detected. This can be caused by type errors, division by zero, out-of-bounds array access, or assert violations. This is acceptable in most situations. Note however that `assert()` should only be used to check invariants. Use `require()` for regular input checking. 
->>>>>>> 9f6caa50
 
 In *<TESTDATA>/inputs/weak_random.sol:11*
 
