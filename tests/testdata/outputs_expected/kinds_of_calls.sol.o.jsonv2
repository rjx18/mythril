<<<<<<< HEAD
[{
	"issues": [{
		"description": {
			"head": "Use of callcode is deprecated.",
			"tail": "The callcode method executes code of another contract in the context of the caller account. Due to a bug in the implementation it does not persist sender and value over the call. It was therefore deprecated and may be removed in the future. Use the delegatecall method instead."
		},
		"extra": {},
		"locations": [{
			"sourceMap": "618:1:0"
		}],
		"severity": "Medium",
		"swcID": "SWC-111",
		"swcTitle": "Use of Deprecated Solidity Functions"
	}, {
		"description": {
			"head": "A call to a user-supplied address is executed.",
			"tail": "The callee address of an external message call can be set by the caller. Note that the callee can contain arbitrary code and may re-enter any function in this contract. Review the business logic carefully to prevent averse effects on the contract state."
		},
		"extra": {},
		"locations": [{
			"sourceMap": "1038:1:0"
		}],
		"severity": "Medium",
		"swcID": "SWC-107",
		"swcTitle": "Reentrancy"
	}, {
		"description": {
			"head": "The return value of a message call is not checked.",
			"tail": "External calls return a boolean value. If the callee contract halts with an exception, 'false' is returned and execution continues in the caller. It is usually recommended to wrap external calls into a require statement to prevent unexpected states."
		},
		"extra": {},
		"locations": [{
			"sourceMap": "618:1:0"
		}],
		"severity": "Low",
		"swcID": "SWC-104",
		"swcTitle": "Unchecked Call Return Value"
	}, {
		"description": {
			"head": "The return value of a message call is not checked.",
			"tail": "External calls return a boolean value. If the callee contract halts with an exception, 'false' is returned and execution continues in the caller. It is usually recommended to wrap external calls into a require statement to prevent unexpected states."
		},
		"extra": {},
		"locations": [{
			"sourceMap": "849:1:0"
		}],
		"severity": "Low",
		"swcID": "SWC-104",
		"swcTitle": "Unchecked Call Return Value"
	}, {
		"description": {
			"head": "The return value of a message call is not checked.",
			"tail": "External calls return a boolean value. If the callee contract halts with an exception, 'false' is returned and execution continues in the caller. It is usually recommended to wrap external calls into a require statement to prevent unexpected states."
		},
		"extra": {},
		"locations": [{
			"sourceMap": "1038:1:0"
		}],
		"severity": "Low",
		"swcID": "SWC-104",
		"swcTitle": "Unchecked Call Return Value"
	}],
	"meta": {},
	"sourceFormat": "evm-byzantium-bytecode",
	"sourceList": ["0x6daec61d05d8f1210661e7e7d1ed6d72bd6ade639398fac1e867aff50abfc1c1"],
	"sourceType": "raw-bytecode"
}]
=======
[
    {
        "issues": [
            {
                "description": {
                    "head": "Use of callcode is deprecated.",
                    "tail": "The callcode method executes code of another contract in the context of the caller account. Due to a bug in the implementation it does not persist sender and value over the call. It was therefore deprecated and may be removed in the future. Use the delegatecall method instead."
                },
                "extra": {
                    "discoveryTime": "<DISCOVERY-TIME-DATA>"
                },
                "locations": [
                    {
                        "sourceMap": "618:1:0"
                    }
                ],
                "severity": "Medium",
                "swcID": "SWC-111",
                "swcTitle": "Use of Deprecated Solidity Functions"
            },
            {
                "description": {
                    "head": "A call to a user-supplied address is executed.",
                    "tail": "The callee address of an external message call can be set by the caller. Note that the callee can contain arbitrary code and may re-enter any function in this contract. Review the business logic carefully to prevent averse effects on the contract state."
                },
                "extra": {
                    "discoveryTime": "<DISCOVERY-TIME-DATA>"
                },
                "locations": [
                    {
                        "sourceMap": "1038:1:0"
                    }
                ],
                "severity": "Medium",
                "swcID": "SWC-107",
                "swcTitle": "Reentrancy"
            },
            {
                "description": {
                    "head": "The return value of a message call is not checked.",
                    "tail": "External calls return a boolean value. If the callee contract halts with an exception, 'false' is returned and execution continues in the caller. It is usually recommended to wrap external calls into a require statement to prevent unexpected states."
                },
                "extra": {
                    "discoveryTime": "<DISCOVERY-TIME-DATA>"
                },
                "locations": [
                    {
                        "sourceMap": "618:1:0"
                    }
                ],
                "severity": "Low",
                "swcID": "SWC-104",
                "swcTitle": "Unchecked Call Return Value"
            },
            {
                "description": {
                    "head": "The return value of a message call is not checked.",
                    "tail": "External calls return a boolean value. If the callee contract halts with an exception, 'false' is returned and execution continues in the caller. It is usually recommended to wrap external calls into a require statement to prevent unexpected states."
                },
                "extra": {
                    "discoveryTime": "<DISCOVERY-TIME-DATA>"
                },
                "locations": [
                    {
                        "sourceMap": "849:1:0"
                    }
                ],
                "severity": "Low",
                "swcID": "SWC-104",
                "swcTitle": "Unchecked Call Return Value"
            },
            {
                "description": {
                    "head": "The return value of a message call is not checked.",
                    "tail": "External calls return a boolean value. If the callee contract halts with an exception, 'false' is returned and execution continues in the caller. It is usually recommended to wrap external calls into a require statement to prevent unexpected states."
                },
                "extra": {
                    "discoveryTime": "<DISCOVERY-TIME-DATA>"
                },
                "locations": [
                    {
                        "sourceMap": "1038:1:0"
                    }
                ],
                "severity": "Low",
                "swcID": "SWC-104",
                "swcTitle": "Unchecked Call Return Value"
            }
        ],
        "meta": {},
        "sourceFormat": "evm-byzantium-bytecode",
        "sourceList": [
            "0x6daec61d05d8f1210661e7e7d1ed6d72bd6ade639398fac1e867aff50abfc1c1"
        ],
        "sourceType": "raw-bytecode"
    }
]
>>>>>>> e861c35b
<|MERGE_RESOLUTION|>--- conflicted
+++ resolved
@@ -1,72 +1,3 @@
-<<<<<<< HEAD
-[{
-	"issues": [{
-		"description": {
-			"head": "Use of callcode is deprecated.",
-			"tail": "The callcode method executes code of another contract in the context of the caller account. Due to a bug in the implementation it does not persist sender and value over the call. It was therefore deprecated and may be removed in the future. Use the delegatecall method instead."
-		},
-		"extra": {},
-		"locations": [{
-			"sourceMap": "618:1:0"
-		}],
-		"severity": "Medium",
-		"swcID": "SWC-111",
-		"swcTitle": "Use of Deprecated Solidity Functions"
-	}, {
-		"description": {
-			"head": "A call to a user-supplied address is executed.",
-			"tail": "The callee address of an external message call can be set by the caller. Note that the callee can contain arbitrary code and may re-enter any function in this contract. Review the business logic carefully to prevent averse effects on the contract state."
-		},
-		"extra": {},
-		"locations": [{
-			"sourceMap": "1038:1:0"
-		}],
-		"severity": "Medium",
-		"swcID": "SWC-107",
-		"swcTitle": "Reentrancy"
-	}, {
-		"description": {
-			"head": "The return value of a message call is not checked.",
-			"tail": "External calls return a boolean value. If the callee contract halts with an exception, 'false' is returned and execution continues in the caller. It is usually recommended to wrap external calls into a require statement to prevent unexpected states."
-		},
-		"extra": {},
-		"locations": [{
-			"sourceMap": "618:1:0"
-		}],
-		"severity": "Low",
-		"swcID": "SWC-104",
-		"swcTitle": "Unchecked Call Return Value"
-	}, {
-		"description": {
-			"head": "The return value of a message call is not checked.",
-			"tail": "External calls return a boolean value. If the callee contract halts with an exception, 'false' is returned and execution continues in the caller. It is usually recommended to wrap external calls into a require statement to prevent unexpected states."
-		},
-		"extra": {},
-		"locations": [{
-			"sourceMap": "849:1:0"
-		}],
-		"severity": "Low",
-		"swcID": "SWC-104",
-		"swcTitle": "Unchecked Call Return Value"
-	}, {
-		"description": {
-			"head": "The return value of a message call is not checked.",
-			"tail": "External calls return a boolean value. If the callee contract halts with an exception, 'false' is returned and execution continues in the caller. It is usually recommended to wrap external calls into a require statement to prevent unexpected states."
-		},
-		"extra": {},
-		"locations": [{
-			"sourceMap": "1038:1:0"
-		}],
-		"severity": "Low",
-		"swcID": "SWC-104",
-		"swcTitle": "Unchecked Call Return Value"
-	}],
-	"meta": {},
-	"sourceFormat": "evm-byzantium-bytecode",
-	"sourceList": ["0x6daec61d05d8f1210661e7e7d1ed6d72bd6ade639398fac1e867aff50abfc1c1"],
-	"sourceType": "raw-bytecode"
-}]
-=======
 [
     {
         "issues": [
@@ -163,5 +94,4 @@
         ],
         "sourceType": "raw-bytecode"
     }
-]
->>>>>>> e861c35b
+]